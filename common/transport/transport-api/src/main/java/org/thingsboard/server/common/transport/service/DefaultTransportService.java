--- conflicted
+++ resolved
@@ -270,19 +270,14 @@
     }
 
     @Override
-<<<<<<< HEAD
     public void process(TransportProtos.ValidateDeviceLwM2MCredentialsRequestMsg msg, TransportServiceCallback<TransportProtos.ValidateDeviceCredentialsResponseMsg> callback)  {
         log.trace("Processing msg: {}", msg);
         TbProtoQueueMsg<TransportApiRequestMsg> protoMsg = new TbProtoQueueMsg<>(UUID.randomUUID(), TransportApiRequestMsg.newBuilder().setValidateDeviceLwM2MCredentialsRequestMsg(msg).build());
         AsyncCallbackTemplate.withCallback(transportApiRequestTemplate.send(protoMsg),
-                response -> callback.onSuccess(response.getValue().getValidateTokenResponseMsg()), callback::onError, transportCallbackExecutor);
-    }
-
-    @Override
-    public void process(TransportProtos.GetOrCreateDeviceFromGatewayRequestMsg msg, TransportServiceCallback<TransportProtos.GetOrCreateDeviceFromGatewayResponseMsg> callback) {
-=======
+                response -> callback.onSuccess(response.getValue().getValidateCredResponseMsg()), callback::onError, transportCallbackExecutor);
+    }
+
     public void process(DeviceTransportType transportType, TransportProtos.ValidateDeviceX509CertRequestMsg msg, TransportServiceCallback<ValidateDeviceCredentialsResponse> callback) {
->>>>>>> d04a5195
         log.trace("Processing msg: {}", msg);
         TbProtoQueueMsg<TransportApiRequestMsg> protoMsg = new TbProtoQueueMsg<>(UUID.randomUUID(), TransportApiRequestMsg.newBuilder().setValidateX509CertRequestMsg(msg).build());
         doProcess(transportType, protoMsg, callback);
