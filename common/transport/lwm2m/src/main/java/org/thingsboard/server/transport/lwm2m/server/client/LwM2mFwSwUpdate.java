/**
 * Copyright © 2016-2021 The Thingsboard Authors
 *
 * Licensed under the Apache License, Version 2.0 (the "License");
 * you may not use this file except in compliance with the License.
 * You may obtain a copy of the License at
 *
 *     http://www.apache.org/licenses/LICENSE-2.0
 *
 * Unless required by applicable law or agreed to in writing, software
 * distributed under the License is distributed on an "AS IS" BASIS,
 * WITHOUT WARRANTIES OR CONDITIONS OF ANY KIND, either express or implied.
 * See the License for the specific language governing permissions and
 * limitations under the License.
 */
package org.thingsboard.server.transport.lwm2m.server.client;

import lombok.Getter;
import lombok.Setter;
import lombok.extern.slf4j.Slf4j;
import org.apache.commons.lang3.StringUtils;
import org.eclipse.leshan.core.request.ContentFormat;
import org.thingsboard.server.common.data.ota.OtaPackageType;
import org.thingsboard.server.common.data.ota.OtaPackageUpdateStatus;
import org.thingsboard.server.gen.transport.TransportProtos;
import org.thingsboard.server.transport.lwm2m.server.DefaultLwM2MTransportMsgHandler;
import org.thingsboard.server.transport.lwm2m.server.LwM2mTransportRequest;
import org.thingsboard.server.transport.lwm2m.server.LwM2mTransportUtil;

import java.util.ArrayList;
import java.util.List;
import java.util.UUID;
import java.util.concurrent.CopyOnWriteArrayList;

<<<<<<< HEAD
import static org.thingsboard.server.common.data.ota.OtaPackageKey.STATE;
import static org.thingsboard.server.common.data.ota.OtaPackageType.FIRMWARE;
import static org.thingsboard.server.common.data.ota.OtaPackageType.SOFTWARE;
import static org.thingsboard.server.common.data.ota.OtaPackageUpdateStatus.UPDATING;
import static org.thingsboard.server.common.data.ota.OtaPackageUtil.getAttributeKey;
=======
import static org.eclipse.californium.core.coap.CoAP.ResponseCode.CONTENT;
import static org.thingsboard.server.common.data.firmware.FirmwareKey.STATE;
import static org.thingsboard.server.common.data.firmware.FirmwareType.FIRMWARE;
import static org.thingsboard.server.common.data.firmware.FirmwareType.SOFTWARE;
import static org.thingsboard.server.common.data.firmware.FirmwareUpdateStatus.UPDATING;
import static org.thingsboard.server.common.data.firmware.FirmwareUtil.getAttributeKey;
>>>>>>> 2aba74a3
import static org.thingsboard.server.transport.lwm2m.server.LwM2mTransportUtil.FW_NAME_ID;
import static org.thingsboard.server.transport.lwm2m.server.LwM2mTransportUtil.FW_PACKAGE_ID;
import static org.thingsboard.server.transport.lwm2m.server.LwM2mTransportUtil.FW_RESULT_ID;
import static org.thingsboard.server.transport.lwm2m.server.LwM2mTransportUtil.FW_STATE_ID;
import static org.thingsboard.server.transport.lwm2m.server.LwM2mTransportUtil.FW_UPDATE;
import static org.thingsboard.server.transport.lwm2m.server.LwM2mTransportUtil.FW_UPDATE_ID;
import static org.thingsboard.server.transport.lwm2m.server.LwM2mTransportUtil.FW_VER_ID;
import static org.thingsboard.server.transport.lwm2m.server.LwM2mTransportUtil.LOG_LW2M_ERROR;
import static org.thingsboard.server.transport.lwm2m.server.LwM2mTransportUtil.LOG_LW2M_INFO;
import static org.thingsboard.server.transport.lwm2m.server.LwM2mTransportUtil.LwM2mTypeOper.EXECUTE;
import static org.thingsboard.server.transport.lwm2m.server.LwM2mTransportUtil.LwM2mTypeOper.OBSERVE;
import static org.thingsboard.server.transport.lwm2m.server.LwM2mTransportUtil.LwM2mTypeOper.WRITE_REPLACE;
import static org.thingsboard.server.transport.lwm2m.server.LwM2mTransportUtil.SW_INSTALL_ID;
import static org.thingsboard.server.transport.lwm2m.server.LwM2mTransportUtil.SW_NAME_ID;
import static org.thingsboard.server.transport.lwm2m.server.LwM2mTransportUtil.SW_PACKAGE_ID;
import static org.thingsboard.server.transport.lwm2m.server.LwM2mTransportUtil.SW_RESULT_ID;
import static org.thingsboard.server.transport.lwm2m.server.LwM2mTransportUtil.SW_UN_INSTALL_ID;
import static org.thingsboard.server.transport.lwm2m.server.LwM2mTransportUtil.SW_UPDATE;
import static org.thingsboard.server.transport.lwm2m.server.LwM2mTransportUtil.SW_UPDATE_STATE_ID;
import static org.thingsboard.server.transport.lwm2m.server.LwM2mTransportUtil.SW_VER_ID;
import static org.thingsboard.server.transport.lwm2m.server.LwM2mTransportUtil.convertPathFromObjectIdToIdVer;
import static org.thingsboard.server.transport.lwm2m.server.LwM2mTransportUtil.splitCamelCaseString;

@Slf4j
public class LwM2mFwSwUpdate {
    // 5/0/6 PkgName
    // 9/0/0 PkgName
    @Getter
    @Setter
    private volatile String currentTitle;
    // 5/0/7 PkgVersion
    // 9/0/1 PkgVersion
    @Getter
    @Setter
    private volatile String currentVersion;
    @Getter
    @Setter
    private volatile UUID currentId;
    @Getter
    @Setter
    private volatile String stateUpdate;
    @Getter
    private String pathPackageId;
    @Getter
    private String pathStateId;
    @Getter
    private String pathResultId;
    @Getter
    private String pathNameId;
    @Getter
    private String pathVerId;
    @Getter
    private String pathInstallId;
    @Getter
    private String pathUnInstallId;
    @Getter
    private String wUpdate;
    @Getter
    @Setter
    private volatile boolean infoFwSwUpdate = false;
    private final OtaPackageType type;
    @Getter
    LwM2mClient lwM2MClient;
    @Getter
    @Setter
    private final List<String> pendingInfoRequestsStart;
    @Getter
    @Setter
    private volatile Lwm2mClientRpcRequest rpcRequest;

    public LwM2mFwSwUpdate(LwM2mClient lwM2MClient, OtaPackageType type) {
        this.lwM2MClient = lwM2MClient;
        this.pendingInfoRequestsStart = new CopyOnWriteArrayList<>();
        this.type = type;
        this.stateUpdate = null;
        this.initPathId();
    }

    private void initPathId() {
        if (FIRMWARE.equals(this.type)) {
            this.pathPackageId = FW_PACKAGE_ID;
            this.pathStateId = FW_STATE_ID;
            this.pathResultId = FW_RESULT_ID;
            this.pathNameId = FW_NAME_ID;
            this.pathVerId = FW_VER_ID;
            this.pathInstallId = FW_UPDATE_ID;
            this.wUpdate = FW_UPDATE;
        } else if (SOFTWARE.equals(this.type)) {
            this.pathPackageId = SW_PACKAGE_ID;
            this.pathStateId = SW_UPDATE_STATE_ID;
            this.pathResultId = SW_RESULT_ID;
            this.pathNameId = SW_NAME_ID;
            this.pathVerId = SW_VER_ID;
            this.pathInstallId = SW_INSTALL_ID;
            this.pathUnInstallId = SW_UN_INSTALL_ID;
            this.wUpdate = SW_UPDATE;
        }
    }

    public void initReadValue(DefaultLwM2MTransportMsgHandler handler, LwM2mTransportRequest request, String pathIdVer) {
        if (pathIdVer != null) {
            this.pendingInfoRequestsStart.remove(pathIdVer);
        }
        if (this.pendingInfoRequestsStart.size() == 0) {
            this.infoFwSwUpdate = false;
            if (!OtaPackageUpdateStatus.DOWNLOADING.name().equals(this.stateUpdate)) {
                boolean conditionalStart = this.type.equals(FIRMWARE) ? this.conditionalFwUpdateStart() :
                        this.conditionalSwUpdateStart();
                if (conditionalStart) {
                    this.writeFwSwWare(handler, request);
                }
            }
        }
    }

    /**
     * Send FsSw to Lwm2mClient:
     * before operation Write: fw_state = DOWNLOADING
     */
<<<<<<< HEAD
    private void writeFwSwWare(DefaultLwM2MTransportMsgHandler handler, LwM2mTransportRequest request) {
        this.stateUpdate = OtaPackageUpdateStatus.DOWNLOADING.name();
//        this.observeStateUpdate();
        this.sendLogs(handler, WRITE_REPLACE.name(), LOG_LW2M_INFO, null);
        int chunkSize = 0;
        int chunk = 0;
        byte[] firmwareChunk = handler.otaPackageDataCache.get(this.currentId.toString(), chunkSize, chunk);
        String targetIdVer = convertPathFromObjectIdToIdVer(this.pathPackageId, this.lwM2MClient.getRegistration());
        request.sendAllRequest(lwM2MClient.getRegistration(), targetIdVer, WRITE_REPLACE, ContentFormat.OPAQUE.getName(),
                firmwareChunk, handler.config.getTimeout(), null);
=======
    public void writeFwSwWare(DefaultLwM2MTransportMsgHandler handler, LwM2mTransportRequest request) {
        if (this.currentId != null) {
            this.stateUpdate = FirmwareUpdateStatus.DOWNLOADING.name();
            this.sendLogs(handler, WRITE_REPLACE.name(), LOG_LW2M_INFO, null);
            int chunkSize = 0;
            int chunk = 0;
            byte[] firmwareChunk = handler.firmwareDataCache.get(this.currentId.toString(), chunkSize, chunk);
            String targetIdVer = convertPathFromObjectIdToIdVer(this.pathPackageId, this.lwM2MClient.getRegistration());
            String fwMsg = String.format("%s: Start type operation %s paths:  %s", LOG_LW2M_INFO,
                    LwM2mTransportUtil.LwM2mTypeOper.FW_UPDATE.name(),  FW_PACKAGE_ID);
            handler.sendLogsToThingsboard(fwMsg, lwM2MClient.getRegistration().getId());
            log.warn("8) Start firmware Update. Send save to: [{}] ver: [{}] path: [{}]", this.lwM2MClient.getDeviceName(), this.currentVersion, targetIdVer);
            request.sendAllRequest(this.lwM2MClient.getRegistration(), targetIdVer, WRITE_REPLACE, ContentFormat.OPAQUE.getName(),
                    firmwareChunk, handler.config.getTimeout(), this.rpcRequest);
        }
        else {
            String msgError = "FirmWareId is null.";
            log.warn("6) [{}]", msgError);
            if (this.rpcRequest != null) {
                handler.sentRpcResponse(this.rpcRequest, CONTENT.name(), msgError, LOG_LW2M_ERROR);
            }
            log.error (msgError);
            this.sendLogs(handler, WRITE_REPLACE.name(), LOG_LW2M_ERROR, msgError);
        }
>>>>>>> 2aba74a3
    }

    public void sendLogs(DefaultLwM2MTransportMsgHandler handler, String typeOper, String typeInfo, String msgError) {
        this.sendSateOnThingsBoard(handler);
        String msg = String.format("%s: %s, %s, pkgVer: %s: pkgName - %s state - %s.",
                typeInfo, this.wUpdate, typeOper, this.currentVersion, this.currentTitle, this.stateUpdate);
        if (LOG_LW2M_ERROR.equals(typeInfo)) {
            msg = String.format("%s Error: %s", msg, msgError);
        }
        handler.sendLogsToThingsboard(msg, lwM2MClient.getRegistration().getId());
    }


    /**
     * After inspection Update Result
     * fw_state/sw_state = UPDATING
     * send execute
     */
    public void executeFwSwWare(DefaultLwM2MTransportMsgHandler handler, LwM2mTransportRequest request) {
        this.setStateUpdate(UPDATING.name());
        this.sendLogs(handler, EXECUTE.name(), LOG_LW2M_INFO, null);
        request.sendAllRequest(this.lwM2MClient.getRegistration(), this.pathInstallId, EXECUTE, ContentFormat.TLV.getName(),
                null, 0, this.rpcRequest);
    }

    /**
     * Firmware start:
     * -- If the result of the update - errors (more than 1) - This means that the previous. the update failed.
     * - We launch the update regardless of the state of the firmware and its version.
     * -- If the result of the update is not errors (equal to 1 or 0) and ver is not empty - This means that before the update has passed.
     * -- If the result of the update is not errors and is empty - This means that there has not been an update yet.
     * - Check if the version has changed and launch a new update.
     */
    private boolean conditionalFwUpdateStart() {
        Long updateResultFw = (Long) this.lwM2MClient.getResourceValue(null, this.pathResultId);
        // #1/#2
        return updateResultFw > LwM2mTransportUtil.UpdateResultFw.UPDATE_SUCCESSFULLY.code ||
                (
                        (updateResultFw <= LwM2mTransportUtil.UpdateResultFw.UPDATE_SUCCESSFULLY.code
                        ) &&
                                (
                                        (this.currentVersion != null && !this.currentVersion.equals(this.lwM2MClient.getResourceValue(null, this.pathVerId))) ||
                                                (this.currentTitle != null && !this.currentTitle.equals(this.lwM2MClient.getResourceValue(null, this.pathNameId)))
                                )
                );
    }


    /**
     * Before operation Execute  inspection Update Result :
     * 0 - Initial value
     */
    public boolean conditionalFwExecuteStart() {
        Long updateResult = (Long) this.lwM2MClient.getResourceValue(null, this.pathResultId);
        return LwM2mTransportUtil.UpdateResultFw.INITIAL.code == updateResult;
    }

    /**
     * After operation Execute success  inspection Update Result :
     * 1 - "Firmware updated successfully"
     */
    public boolean conditionalFwExecuteAfterSuccess() {
        Long updateResult = (Long) this.lwM2MClient.getResourceValue(null, this.pathResultId);
        return LwM2mTransportUtil.UpdateResultFw.UPDATE_SUCCESSFULLY.code == updateResult;
    }

    /**
     * After operation Execute success  inspection Update Result :
     *  > 1 error: "Firmware updated successfully"
     */
    public boolean conditionalFwExecuteAfterError() {
        Long updateResult = (Long) this.lwM2MClient.getResourceValue(null, this.pathResultId);
        return LwM2mTransportUtil.UpdateResultFw.UPDATE_SUCCESSFULLY.code < updateResult;
    }

    /**
     * Software start
     * - If Update Result -errors (equal or more than 50) - This means that the previous. the update failed.
     * * - We launch the update regardless of the state of the firmware and its version.
     * - If Update Result is not errors (less than 50) and ver is not empty - This means that before. the update has passed.
     * - If Update Result is not errors and ver is empty - This means that there was no update yet or before. UnInstall update
     * - If Update Result is not errors and ver is not empty - This means that before unInstall update
     * * - Check if the version has changed and launch a new update.
     */
    private boolean conditionalSwUpdateStart() {
        Long updateResultSw = (Long) this.lwM2MClient.getResourceValue(null, this.pathResultId);
        // #1/#2
        return updateResultSw >= LwM2mTransportUtil.UpdateResultSw.NOT_ENOUGH_STORAGE.code ||
                (
                        (updateResultSw <= LwM2mTransportUtil.UpdateResultSw.NOT_ENOUGH_STORAGE.code
                        ) &&
                                (
                                        (this.currentVersion != null && !this.currentVersion.equals(this.lwM2MClient.getResourceValue(null, this.pathVerId))) ||
                                                (this.currentTitle != null && !this.currentTitle.equals(this.lwM2MClient.getResourceValue(null, this.pathNameId)))
                                )
                );
    }

    /**
     * Before operation Execute inspection Update Result :
     * 3 - Successfully Downloaded and package integrity verified
     */
    public boolean conditionalSwUpdateExecute() {
        Long updateResult = (Long) this.lwM2MClient.getResourceValue(null, this.pathResultId);
        return LwM2mTransportUtil.UpdateResultSw.SUCCESSFULLY_DOWNLOADED_VERIFIED.code == updateResult;
    }

    /**
     * After finish operation Execute (success):
     * -- inspection Update Result:
     * ---- FW если Update Result == 1 ("Firmware updated successfully") или  SW если Update Result == 2 ("Software successfully installed.")
     * -- fw_state/sw_state = UPDATED
     *
     * After finish operation Execute (error):
     * -- inspection updateResult and send to thingsboard info about error
     * --- send to telemetry ( key - this is name Update Result in model) (
     * --  fw_state/sw_state = FAILED
     */
    public void finishFwSwUpdate(DefaultLwM2MTransportMsgHandler handler, boolean success) {
        Long updateResult = (Long) this.lwM2MClient.getResourceValue(null, this.pathResultId);
        String value = FIRMWARE.equals(this.type) ? LwM2mTransportUtil.UpdateResultFw.fromUpdateResultFwByCode(updateResult.intValue()).type :
                LwM2mTransportUtil.UpdateResultSw.fromUpdateResultSwByCode(updateResult.intValue()).type;
        String key = splitCamelCaseString((String) this.lwM2MClient.getResourceNameByRezId(null, this.pathResultId));
        if (success) {
            this.stateUpdate = OtaPackageUpdateStatus.UPDATED.name();
            this.sendLogs(handler, EXECUTE.name(), LOG_LW2M_INFO, null);
        } else {
            this.stateUpdate = OtaPackageUpdateStatus.FAILED.name();
            this.sendLogs(handler, EXECUTE.name(), LOG_LW2M_ERROR, value);
        }
        handler.helper.sendParametersOnThingsboardTelemetry(
                handler.helper.getKvStringtoThingsboard(key, value), this.lwM2MClient.getSession());
    }

    /**
     * After operation Execute success  inspection Update Result :
     * 2 - "Software successfully installed."
     */
    public boolean conditionalSwExecuteAfterSuccess() {
        Long updateResult = (Long) this.lwM2MClient.getResourceValue(null, this.pathResultId);
        return LwM2mTransportUtil.UpdateResultSw.SUCCESSFULLY_INSTALLED.code == updateResult;
    }

    /**
     * After operation Execute success  inspection Update Result :
     *  >= 50 - error "NOT_ENOUGH_STORAGE"
     */
    public boolean conditionalSwExecuteAfterError() {
        Long updateResult = (Long) this.lwM2MClient.getResourceValue(null, this.pathResultId);
        return LwM2mTransportUtil.UpdateResultSw.NOT_ENOUGH_STORAGE.code <= updateResult;
    }

    private void observeStateUpdate(DefaultLwM2MTransportMsgHandler handler, LwM2mTransportRequest request) {
        request.sendAllRequest(lwM2MClient.getRegistration(),
                convertPathFromObjectIdToIdVer(this.pathStateId, this.lwM2MClient.getRegistration()), OBSERVE,
                null, null, 0, null);
        request.sendAllRequest(lwM2MClient.getRegistration(),
                convertPathFromObjectIdToIdVer(this.pathResultId, this.lwM2MClient.getRegistration()), OBSERVE,
                null, null, 0, null);
    }

    public void sendSateOnThingsBoard(DefaultLwM2MTransportMsgHandler handler) {
        if (StringUtils.trimToNull(this.stateUpdate) != null) {
            List<TransportProtos.KeyValueProto> result = new ArrayList<>();
            TransportProtos.KeyValueProto.Builder kvProto = TransportProtos.KeyValueProto.newBuilder().setKey(getAttributeKey(this.type, STATE));
            kvProto.setType(TransportProtos.KeyValueType.STRING_V).setStringV(stateUpdate);
            result.add(kvProto.build());
            handler.helper.sendParametersOnThingsboardTelemetry(result,
                    handler.getSessionInfoOrCloseSession(this.lwM2MClient.getRegistration()));
        }
    }

    public void sendReadObserveInfo(LwM2mTransportRequest request) {
        this.infoFwSwUpdate = true;
        this.pendingInfoRequestsStart.add(convertPathFromObjectIdToIdVer(
                this.pathVerId, this.lwM2MClient.getRegistration()));
        this.pendingInfoRequestsStart.add(convertPathFromObjectIdToIdVer(
                this.pathNameId, this.lwM2MClient.getRegistration()));
        this.pendingInfoRequestsStart.add(convertPathFromObjectIdToIdVer(
                this.pathStateId, this.lwM2MClient.getRegistration()));
        this.pendingInfoRequestsStart.add(convertPathFromObjectIdToIdVer(
                this.pathResultId, this.lwM2MClient.getRegistration()));
        this.pendingInfoRequestsStart.forEach(pathIdVer -> {
            request.sendAllRequest(this.lwM2MClient.getRegistration(), pathIdVer, OBSERVE, ContentFormat.TLV.getName(),
                    null, 0, this.rpcRequest);
        });

    }
}<|MERGE_RESOLUTION|>--- conflicted
+++ resolved
@@ -32,20 +32,12 @@
 import java.util.UUID;
 import java.util.concurrent.CopyOnWriteArrayList;
 
-<<<<<<< HEAD
 import static org.thingsboard.server.common.data.ota.OtaPackageKey.STATE;
 import static org.thingsboard.server.common.data.ota.OtaPackageType.FIRMWARE;
 import static org.thingsboard.server.common.data.ota.OtaPackageType.SOFTWARE;
 import static org.thingsboard.server.common.data.ota.OtaPackageUpdateStatus.UPDATING;
 import static org.thingsboard.server.common.data.ota.OtaPackageUtil.getAttributeKey;
-=======
 import static org.eclipse.californium.core.coap.CoAP.ResponseCode.CONTENT;
-import static org.thingsboard.server.common.data.firmware.FirmwareKey.STATE;
-import static org.thingsboard.server.common.data.firmware.FirmwareType.FIRMWARE;
-import static org.thingsboard.server.common.data.firmware.FirmwareType.SOFTWARE;
-import static org.thingsboard.server.common.data.firmware.FirmwareUpdateStatus.UPDATING;
-import static org.thingsboard.server.common.data.firmware.FirmwareUtil.getAttributeKey;
->>>>>>> 2aba74a3
 import static org.thingsboard.server.transport.lwm2m.server.LwM2mTransportUtil.FW_NAME_ID;
 import static org.thingsboard.server.transport.lwm2m.server.LwM2mTransportUtil.FW_PACKAGE_ID;
 import static org.thingsboard.server.transport.lwm2m.server.LwM2mTransportUtil.FW_RESULT_ID;
@@ -165,25 +157,13 @@
      * Send FsSw to Lwm2mClient:
      * before operation Write: fw_state = DOWNLOADING
      */
-<<<<<<< HEAD
-    private void writeFwSwWare(DefaultLwM2MTransportMsgHandler handler, LwM2mTransportRequest request) {
-        this.stateUpdate = OtaPackageUpdateStatus.DOWNLOADING.name();
-//        this.observeStateUpdate();
-        this.sendLogs(handler, WRITE_REPLACE.name(), LOG_LW2M_INFO, null);
-        int chunkSize = 0;
-        int chunk = 0;
-        byte[] firmwareChunk = handler.otaPackageDataCache.get(this.currentId.toString(), chunkSize, chunk);
-        String targetIdVer = convertPathFromObjectIdToIdVer(this.pathPackageId, this.lwM2MClient.getRegistration());
-        request.sendAllRequest(lwM2MClient.getRegistration(), targetIdVer, WRITE_REPLACE, ContentFormat.OPAQUE.getName(),
-                firmwareChunk, handler.config.getTimeout(), null);
-=======
     public void writeFwSwWare(DefaultLwM2MTransportMsgHandler handler, LwM2mTransportRequest request) {
         if (this.currentId != null) {
-            this.stateUpdate = FirmwareUpdateStatus.DOWNLOADING.name();
+            this.stateUpdate = OtaPackageUpdateStatus.DOWNLOADING.name();
             this.sendLogs(handler, WRITE_REPLACE.name(), LOG_LW2M_INFO, null);
             int chunkSize = 0;
             int chunk = 0;
-            byte[] firmwareChunk = handler.firmwareDataCache.get(this.currentId.toString(), chunkSize, chunk);
+            byte[] firmwareChunk = handler.otaPackageDataCache.get(this.currentId.toString(), chunkSize, chunk);
             String targetIdVer = convertPathFromObjectIdToIdVer(this.pathPackageId, this.lwM2MClient.getRegistration());
             String fwMsg = String.format("%s: Start type operation %s paths:  %s", LOG_LW2M_INFO,
                     LwM2mTransportUtil.LwM2mTypeOper.FW_UPDATE.name(),  FW_PACKAGE_ID);
@@ -191,8 +171,7 @@
             log.warn("8) Start firmware Update. Send save to: [{}] ver: [{}] path: [{}]", this.lwM2MClient.getDeviceName(), this.currentVersion, targetIdVer);
             request.sendAllRequest(this.lwM2MClient.getRegistration(), targetIdVer, WRITE_REPLACE, ContentFormat.OPAQUE.getName(),
                     firmwareChunk, handler.config.getTimeout(), this.rpcRequest);
-        }
-        else {
+        } else {
             String msgError = "FirmWareId is null.";
             log.warn("6) [{}]", msgError);
             if (this.rpcRequest != null) {
@@ -201,7 +180,6 @@
             log.error (msgError);
             this.sendLogs(handler, WRITE_REPLACE.name(), LOG_LW2M_ERROR, msgError);
         }
->>>>>>> 2aba74a3
     }
 
     public void sendLogs(DefaultLwM2MTransportMsgHandler handler, String typeOper, String typeInfo, String msgError) {
