--- conflicted
+++ resolved
@@ -60,11 +60,5 @@
 
     void unassignEdgeDashboards(TenantId tenantId, EdgeId edgeId);
 
-<<<<<<< HEAD
-    void updateEdgeDashboards(TenantId tenantId, EdgeId edgeId);
-
-    PageData<DashboardInfo> findDashboardsByTenantIdAndEdgeId(TenantId tenantId, EdgeId edgeId, PageLink pageLink);
-=======
-    ListenableFuture<TimePageData<DashboardInfo>> findDashboardsByTenantIdAndEdgeId(TenantId tenantId, EdgeId edgeId, TimePageLink pageLink);
->>>>>>> f5ab5d7a
+    ListenableFuture<PageData<DashboardInfo>> findDashboardsByTenantIdAndEdgeId(TenantId tenantId, EdgeId edgeId, TimePageLink pageLink);
 }