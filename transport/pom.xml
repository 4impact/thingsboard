--- conflicted
+++ resolved
@@ -34,10 +34,6 @@
     </properties>
 
     <modules>
-<<<<<<< HEAD
-=======
-        <!--module>http</module-->
->>>>>>> 6fa86eea
         <!--<module>coap</module>-->
         <module>mqtt</module>
     </modules>
