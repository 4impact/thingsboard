#
# Copyright © 2016-2021 The Thingsboard Authors
#
# Licensed under the Apache License, Version 2.0 (the "License");
# you may not use this file except in compliance with the License.
# You may obtain a copy of the License at
#
#     http://www.apache.org/licenses/LICENSE-2.0
#
# Unless required by applicable law or agreed to in writing, software
# distributed under the License is distributed on an "AS IS" BASIS,
# WITHOUT WARRANTIES OR CONDITIONS OF ANY KIND, either express or implied.
# See the License for the specific language governing permissions and
# limitations under the License.
#

# If you enabled process metrics you should also enable 'web-environment'.
spring.main.web-environment: "${WEB_APPLICATION_ENABLE:false}"
# If you enabled process metrics you should set 'web-application-type' to 'servlet' value.
spring.main.web-application-type: "${WEB_APPLICATION_TYPE:none}"

server:
  # Server bind address (has no effect if web-environment is disabled).
  address: "${HTTP_BIND_ADDRESS:0.0.0.0}"
  # Server bind port (has no effect if web-environment is disabled).
  port: "${HTTP_BIND_PORT:8083}"

# Zookeeper connection parameters. Used for service discovery.
zk:
  # Enable/disable zookeeper discovery service.
  enabled: "${ZOOKEEPER_ENABLED:false}"
  # Zookeeper connect string
  url: "${ZOOKEEPER_URL:localhost:2181}"
  # Zookeeper retry interval in milliseconds
  retry_interval_ms: "${ZOOKEEPER_RETRY_INTERVAL_MS:3000}"
  # Zookeeper connection timeout in milliseconds
  connection_timeout_ms: "${ZOOKEEPER_CONNECTION_TIMEOUT_MS:3000}"
  # Zookeeper session timeout in milliseconds
  session_timeout_ms: "${ZOOKEEPER_SESSION_TIMEOUT_MS:3000}"
  # Name of the directory in zookeeper 'filesystem'
  zk_dir: "${ZOOKEEPER_NODES_DIR:/thingsboard}"

cache:
  # caffeine or redis
  type: "${CACHE_TYPE:caffeine}"

caffeine:
  specs:
    relations:
      timeToLiveInMinutes: 1440
      maxSize: 0
    deviceCredentials:
      timeToLiveInMinutes: 1440
      maxSize: 0
    devices:
      timeToLiveInMinutes: 1440
      maxSize: 0
    sessions:
      timeToLiveInMinutes: 1440
      maxSize: 0
    assets:
      timeToLiveInMinutes: 1440
      maxSize: 0
    entityViews:
      timeToLiveInMinutes: 1440
      maxSize: 0
    claimDevices:
      timeToLiveInMinutes: 1
      maxSize: 0
    securitySettings:
      timeToLiveInMinutes: 1440
      maxSize: 0
    tenantProfiles:
      timeToLiveInMinutes: 1440
      maxSize: 0
    deviceProfiles:
      timeToLiveInMinutes: 1440
      maxSize: 0

redis:
  # standalone or cluster
  connection:
    type: "${REDIS_CONNECTION_TYPE:standalone}"
  standalone:
    host: "${REDIS_HOST:localhost}"
    port: "${REDIS_PORT:6379}"
    useDefaultClientConfig: "${REDIS_USE_DEFAULT_CLIENT_CONFIG:true}"
    # this value may be used only if you used not default ClientConfig
    clientName: "${REDIS_CLIENT_NAME:standalone}"
    # this value may be used only if you used not default ClientConfig
    connectTimeout: "${REDIS_CLIENT_CONNECT_TIMEOUT:30000}"
    # this value may be used only if you used not default ClientConfig
    readTimeout: "${REDIS_CLIENT_READ_TIMEOUT:60000}"
    # this value may be used only if you used not default ClientConfig
    usePoolConfig: "${REDIS_CLIENT_USE_POOL_CONFIG:false}"
  cluster:
    # Comma-separated list of "host:port" pairs to bootstrap from.
    nodes: "${REDIS_NODES:}"
    # Maximum number of redirects to follow when executing commands across the cluster.
    max-redirects: "${REDIS_MAX_REDIRECTS:12}"
    useDefaultPoolConfig: "${REDIS_USE_DEFAULT_POOL_CONFIG:true}"
  # db index
  db: "${REDIS_DB:0}"
  # db password
  password: "${REDIS_PASSWORD:}"
  # pool config
  pool_config:
    maxTotal: "${REDIS_POOL_CONFIG_MAX_TOTAL:128}"
    maxIdle: "${REDIS_POOL_CONFIG_MAX_IDLE:128}"
    minIdle: "${REDIS_POOL_CONFIG_MIN_IDLE:16}"
    testOnBorrow: "${REDIS_POOL_CONFIG_TEST_ON_BORROW:true}"
    testOnReturn: "${REDIS_POOL_CONFIG_TEST_ON_RETURN:true}"
    testWhileIdle: "${REDIS_POOL_CONFIG_TEST_WHILE_IDLE:true}"
    minEvictableMs: "${REDIS_POOL_CONFIG_MIN_EVICTABLE_MS:60000}"
    evictionRunsMs: "${REDIS_POOL_CONFIG_EVICTION_RUNS_MS:30000}"
    maxWaitMills: "${REDIS_POOL_CONFIG_MAX_WAIT_MS:60000}"
    numberTestsPerEvictionRun: "${REDIS_POOL_CONFIG_NUMBER_TESTS_PER_EVICTION_RUN:3}"
    blockWhenExhausted: "${REDIS_POOL_CONFIG_BLOCK_WHEN_EXHAUSTED:true}"

# LWM2M server parameters
transport:
  sessions:
    inactivity_timeout: "${TB_TRANSPORT_SESSIONS_INACTIVITY_TIMEOUT:300000}"
    report_timeout: "${TB_TRANSPORT_SESSIONS_REPORT_TIMEOUT:30000}"
  json:
    # Cast String data types to Numeric if possible when processing Telemetry/Attributes JSON
    type_cast_enabled: "${JSON_TYPE_CAST_ENABLED:false}"
    # Maximum allowed string value length when processing Telemetry/Attributes JSON (0 value disables string value length check)
    max_string_value_length: "${JSON_MAX_STRING_VALUE_LENGTH:0}"
  client_side_rpc:
    timeout: "${CLIENT_SIDE_RPC_TIMEOUT:60000}"
  # Enable/disable http/mqtt/coap transport protocols (has higher priority than certain protocol's 'enabled' property)
  api_enabled: "${TB_TRANSPORT_API_ENABLED:true}"
  # Local LwM2M transport parameters
  lwm2m:
    # Enable/disable lvm2m transport protocol.
    enabled: "${LWM2M_ENABLED:true}"
    #   We choose a default timeout a bit higher to the MAX_TRANSMIT_WAIT(62-93s) which is the time from starting to
    #   send a Confirmable message to the time when an acknowledgement is no longer expected.
    #   DEFAULT_TIMEOUT = 2 * 60 * 1000l; 2 min in ms
    timeout: "${LWM2M_TIMEOUT:120000}"
    recommended_ciphers: "${LWM2M_RECOMMENDED_CIPHERS:false}"
    recommended_supported_groups: "${LWM2M_RECOMMENDED_SUPPORTED_GROUPS:true}"
    response_pool_size: "${LWM2M_RESPONSE_POOL_SIZE:100}"
    registered_pool_size: "${LWM2M_REGISTERED_POOL_SIZE:10}"
    update_registered_pool_size: "${LWM2M_UPDATE_REGISTERED_POOL_SIZE:10}"
    un_registered_pool_size: "${LWM2M_UN_REGISTERED_POOL_SIZE:10}"
    secure:
      # Certificate_x509:
      # To get helps about files format and how to generate it, see: https://github.com/eclipse/leshan/wiki/Credential-files-format
      # Create new X509 Certificates: common/transport/lwm2m/src/main/resources/credentials/shell/lwM2M_credentials.sh
      key_store_type: "${LWM2M_KEYSTORE_TYPE:JKS}"
      # key_store_path_file: "${KEY_STORE_PATH_FILE:/transport/lwm2m/src/main/data/credentials/serverKeyStore.jks}"
      key_store_path_file: "${KEY_STORE_PATH_FILE:}"
      key_store_password: "${LWM2M_KEYSTORE_PASSWORD_SERVER:server_ks_password}"
      root_alias: "${LWM2M_SERVER_ROOT_CA:rootca}"
      enable_gen_new_key_psk_rpk: "${ENABLE_GEN_NEW_KEY_PSK_RPK:false}"
    server:
      id: "${LWM2M_SERVER_ID:123}"
      bind_address: "${LWM2M_BIND_ADDRESS:0.0.0.0}"
      bind_port_no_sec: "${LWM2M_BIND_PORT_NO_SEC:5685}"
      secure:
        bind_address_security: "${LWM2M_BIND_ADDRESS_SECURITY:0.0.0.0}"
        bind_port_security: "${LWM2M_BIND_PORT_SECURITY:5686}"
        #  create_rpk: "${CREATE_RPK:}"
        # Only for RPK: Public & Private Key. If the keystore file is missing or not working
        #  - Public Key (Hex): [3059301306072a8648ce3d020106082a8648ce3d0301070342000405064b9e6762dd8d8b8a52355d7b4d8b9a3d64e6d2ee277d76c248861353f3585eeb1838e4f9e37b31fa347aef5ce3431eb54e0a2506910c5e0298817445721b]
        #  - Private Key (Hex): [308193020100301306072a8648ce3d020106082a8648ce3d030107047930770201010420dc774b309e547ceb48fee547e104ce201a9c48c449dc5414cd04e7f5cf05f67ba00a06082a8648ce3d030107a1440342000405064b9e6762dd8d8b8a52355d7b4d8b9a3d64e6d2ee277d76c248861353f3585eeb1838e4f9e37b31fa347aef5ce3431eb54e0a2506910c5e0298817445721b],
        #  - Elliptic Curve parameters  : [secp256r1 [NIST P-256, X9.62 prime256v1] (1.2.840.10045.3.1.7)]
        public_x: "${LWM2M_SERVER_PUBLIC_X:05064b9e6762dd8d8b8a52355d7b4d8b9a3d64e6d2ee277d76c248861353f358}"
        public_y: "${LWM2M_SERVER_PUBLIC_Y:5eeb1838e4f9e37b31fa347aef5ce3431eb54e0a2506910c5e0298817445721b}"
        private_encoded: "${LWM2M_SERVER_PRIVATE_ENCODED:308193020100301306072a8648ce3d020106082a8648ce3d030107047930770201010420dc774b309e547ceb48fee547e104ce201a9c48c449dc5414cd04e7f5cf05f67ba00a06082a8648ce3d030107a1440342000405064b9e6762dd8d8b8a52355d7b4d8b9a3d64e6d2ee277d76c248861353f3585eeb1838e4f9e37b31fa347aef5ce3431eb54e0a2506910c5e0298817445721b}"
        # Only Certificate_x509:
        alias: "${LWM2M_KEYSTORE_ALIAS_SERVER:server}"
    bootstrap:
      enable: "${LWM2M_ENABLED_BS:true}"
      id: "${LWM2M_SERVER_ID_BS:111}"
      bind_address: "${LWM2M_BIND_ADDRESS_BS:0.0.0.0}"
      bind_port_no_sec: "${LWM2M_BIND_PORT_NO_SEC_BS:5687}"
      secure:
        bind_address_security: "${LWM2M_BIND_ADDRESS_BS:0.0.0.0}"
        bind_port_security: "${LWM2M_BIND_PORT_SECURITY_BS:5688}"
        #  Only for RPK: Public & Private Key. If the keystore file is missing or not working
        #  - Elliptic Curve parameters  : [secp256r1 [NIST P-256, X9.62 prime256v1] (1.2.840.10045.3.1.7)]
        #  - Public Key (Hex): [3059301306072a8648ce3d020106082a8648ce3d030107034200045017c87a1c1768264656b3b355434b0def6edb8b9bf166a4762d9930cd730f913fc4e61bcd8901ec27c424114c3e887ed372497f0c2cf85839b8443e76988b34]
        #  - Private Key (Hex): [308193020100301306072a8648ce3d020106082a8648ce3d0301070479307702010104205ecafd90caa7be45c42e1f3f32571632b8409e6e6249d7124f4ba56fab3c8083a00a06082a8648ce3d030107a144034200045017c87a1c1768264656b3b355434b0def6edb8b9bf166a4762d9930cd730f913fc4e61bcd8901ec27c424114c3e887ed372497f0c2cf85839b8443e76988b34],
        public_x: "${LWM2M_SERVER_PUBLIC_X_BS:5017c87a1c1768264656b3b355434b0def6edb8b9bf166a4762d9930cd730f91}"
        public_y: "${LWM2M_SERVER_PUBLIC_Y_BS:3fc4e61bcd8901ec27c424114c3e887ed372497f0c2cf85839b8443e76988b34}"
        private_encoded: "${LWM2M_SERVER_PRIVATE_ENCODED_BS:308193020100301306072a8648ce3d020106082a8648ce3d0301070479307702010104205ecafd90caa7be45c42e1f3f32571632b8409e6e6249d7124f4ba56fab3c8083a00a06082a8648ce3d030107a144034200045017c87a1c1768264656b3b355434b0def6edb8b9bf166a4762d9930cd730f913fc4e61bcd8901ec27c424114c3e887ed372497f0c2cf85839b8443e76988b34}"
        # Only Certificate_x509:
        alias: "${LWM2M_KEYSTORE_ALIAS_BS:bootstrap}"
    # Use redis for Security and Registration stores
    redis.enabled: "${LWM2M_REDIS_ENABLED:false}"

<<<<<<< HEAD
  sessions:
    inactivity_timeout: "${TB_TRANSPORT_SESSIONS_INACTIVITY_TIMEOUT:300000}"
    report_timeout: "${TB_TRANSPORT_SESSIONS_REPORT_TIMEOUT:30000}"
  json:
    # Cast String data types to Numeric if possible when processing Telemetry/Attributes JSON
    type_cast_enabled: "${JSON_TYPE_CAST_ENABLED:false}"
    # Maximum allowed string value length when processing Telemetry/Attributes JSON (0 value disables string value length check)
    max_string_value_length: "${JSON_MAX_STRING_VALUE_LENGTH:0}"

=======
>>>>>>> 73ded93c
queue:
  type: "${TB_QUEUE_TYPE:kafka}" # kafka (Apache Kafka) or aws-sqs (AWS SQS) or pubsub (PubSub) or service-bus (Azure Service Bus) or rabbitmq (RabbitMQ)
  kafka:
    bootstrap.servers: "${TB_KAFKA_SERVERS:localhost:9092}"
    acks: "${TB_KAFKA_ACKS:all}"
    retries: "${TB_KAFKA_RETRIES:1}"
    batch.size: "${TB_KAFKA_BATCH_SIZE:16384}"
    linger.ms: "${TB_KAFKA_LINGER_MS:1}"
    buffer.memory: "${TB_BUFFER_MEMORY:33554432}"
    replication_factor: "${TB_QUEUE_KAFKA_REPLICATION_FACTOR:1}"
    use_confluent_cloud: "${TB_QUEUE_KAFKA_USE_CONFLUENT_CLOUD:false}"
    confluent:
      ssl.algorithm: "${TB_QUEUE_KAFKA_CONFLUENT_SSL_ALGORITHM:https}"
      sasl.mechanism: "${TB_QUEUE_KAFKA_CONFLUENT_SASL_MECHANISM:PLAIN}"
      sasl.config: "${TB_QUEUE_KAFKA_CONFLUENT_SASL_JAAS_CONFIG:org.apache.kafka.common.security.plain.PlainLoginModule required username=\"CLUSTER_API_KEY\" password=\"CLUSTER_API_SECRET\";}"
      security.protocol: "${TB_QUEUE_KAFKA_CONFLUENT_SECURITY_PROTOCOL:SASL_SSL}"
    other:
    topic-properties:
      rule-engine: "${TB_QUEUE_KAFKA_RE_TOPIC_PROPERTIES:retention.ms:604800000;segment.bytes:26214400;retention.bytes:1048576000;partitions:1}"
      core: "${TB_QUEUE_KAFKA_CORE_TOPIC_PROPERTIES:retention.ms:604800000;segment.bytes:26214400;retention.bytes:1048576000;partitions:1}"
      transport-api: "${TB_QUEUE_KAFKA_TA_TOPIC_PROPERTIES:retention.ms:604800000;segment.bytes:26214400;retention.bytes:1048576000;partitions:1}"
      notifications: "${TB_QUEUE_KAFKA_NOTIFICATIONS_TOPIC_PROPERTIES:retention.ms:604800000;segment.bytes:26214400;retention.bytes:1048576000;partitions:1}"
      js-executor: "${TB_QUEUE_KAFKA_JE_TOPIC_PROPERTIES:retention.ms:604800000;segment.bytes:26214400;retention.bytes:104857600;partitions:100}"
  aws_sqs:
    use_default_credential_provider_chain: "${TB_QUEUE_AWS_SQS_USE_DEFAULT_CREDENTIAL_PROVIDER_CHAIN:false}"
    access_key_id: "${TB_QUEUE_AWS_SQS_ACCESS_KEY_ID:YOUR_KEY}"
    secret_access_key: "${TB_QUEUE_AWS_SQS_SECRET_ACCESS_KEY:YOUR_SECRET}"
    region: "${TB_QUEUE_AWS_SQS_REGION:YOUR_REGION}"
    threads_per_topic: "${TB_QUEUE_AWS_SQS_THREADS_PER_TOPIC:1}"
    queue-properties:
      rule-engine: "${TB_QUEUE_AWS_SQS_RE_QUEUE_PROPERTIES:VisibilityTimeout:30;MaximumMessageSize:262144;MessageRetentionPeriod:604800}"
      core: "${TB_QUEUE_AWS_SQS_CORE_QUEUE_PROPERTIES:VisibilityTimeout:30;MaximumMessageSize:262144;MessageRetentionPeriod:604800}"
      transport-api: "${TB_QUEUE_AWS_SQS_TA_QUEUE_PROPERTIES:VisibilityTimeout:30;MaximumMessageSize:262144;MessageRetentionPeriod:604800}"
      notifications: "${TB_QUEUE_AWS_SQS_NOTIFICATIONS_QUEUE_PROPERTIES:VisibilityTimeout:30;MaximumMessageSize:262144;MessageRetentionPeriod:604800}"
      js-executor: "${TB_QUEUE_AWS_SQS_JE_QUEUE_PROPERTIES:VisibilityTimeout:30;MaximumMessageSize:262144;MessageRetentionPeriod:604800}"
      #    VisibilityTimeout in seconds;MaximumMessageSize in bytes;MessageRetentionPeriod in seconds
  pubsub:
    project_id: "${TB_QUEUE_PUBSUB_PROJECT_ID:YOUR_PROJECT_ID}"
    service_account: "${TB_QUEUE_PUBSUB_SERVICE_ACCOUNT:YOUR_SERVICE_ACCOUNT}"
    max_msg_size: "${TB_QUEUE_PUBSUB_MAX_MSG_SIZE:1048576}" #in bytes
    max_messages: "${TB_QUEUE_PUBSUB_MAX_MESSAGES:1000}"
    queue-properties:
      rule-engine: "${TB_QUEUE_PUBSUB_RE_QUEUE_PROPERTIES:ackDeadlineInSec:30;messageRetentionInSec:604800}"
      core: "${TB_QUEUE_PUBSUB_CORE_QUEUE_PROPERTIES:ackDeadlineInSec:30;messageRetentionInSec:604800}"
      transport-api: "${TB_QUEUE_PUBSUB_TA_QUEUE_PROPERTIES:ackDeadlineInSec:30;messageRetentionInSec:604800}"
      notifications: "${TB_QUEUE_PUBSUB_NOTIFICATIONS_QUEUE_PROPERTIES:ackDeadlineInSec:30;messageRetentionInSec:604800}"
      js-executor: "${TB_QUEUE_PUBSUB_JE_QUEUE_PROPERTIES:ackDeadlineInSec:30;messageRetentionInSec:604800}"
  service_bus:
    namespace_name: "${TB_QUEUE_SERVICE_BUS_NAMESPACE_NAME:YOUR_NAMESPACE_NAME}"
    sas_key_name: "${TB_QUEUE_SERVICE_BUS_SAS_KEY_NAME:YOUR_SAS_KEY_NAME}"
    sas_key: "${TB_QUEUE_SERVICE_BUS_SAS_KEY:YOUR_SAS_KEY}"
    max_messages: "${TB_QUEUE_SERVICE_BUS_MAX_MESSAGES:1000}"
    queue-properties:
      rule-engine: "${TB_QUEUE_SERVICE_BUS_RE_QUEUE_PROPERTIES:lockDurationInSec:30;maxSizeInMb:1024;messageTimeToLiveInSec:604800}"
      core: "${TB_QUEUE_SERVICE_BUS_CORE_QUEUE_PROPERTIES:lockDurationInSec:30;maxSizeInMb:1024;messageTimeToLiveInSec:604800}"
      transport-api: "${TB_QUEUE_SERVICE_BUS_TA_QUEUE_PROPERTIES:lockDurationInSec:30;maxSizeInMb:1024;messageTimeToLiveInSec:604800}"
      notifications: "${TB_QUEUE_SERVICE_BUS_NOTIFICATIONS_QUEUE_PROPERTIES:lockDurationInSec:30;maxSizeInMb:1024;messageTimeToLiveInSec:604800}"
      js-executor: "${TB_QUEUE_SERVICE_BUS_JE_QUEUE_PROPERTIES:lockDurationInSec:30;maxSizeInMb:1024;messageTimeToLiveInSec:604800}"
  rabbitmq:
    exchange_name: "${TB_QUEUE_RABBIT_MQ_EXCHANGE_NAME:}"
    host: "${TB_QUEUE_RABBIT_MQ_HOST:localhost}"
    port: "${TB_QUEUE_RABBIT_MQ_PORT:5672}"
    virtual_host: "${TB_QUEUE_RABBIT_MQ_VIRTUAL_HOST:/}"
    username: "${TB_QUEUE_RABBIT_MQ_USERNAME:YOUR_USERNAME}"
    password: "${TB_QUEUE_RABBIT_MQ_PASSWORD:YOUR_PASSWORD}"
    automatic_recovery_enabled: "${TB_QUEUE_RABBIT_MQ_AUTOMATIC_RECOVERY_ENABLED:false}"
    connection_timeout: "${TB_QUEUE_RABBIT_MQ_CONNECTION_TIMEOUT:60000}"
    handshake_timeout: "${TB_QUEUE_RABBIT_MQ_HANDSHAKE_TIMEOUT:10000}"
    queue-properties:
      rule-engine: "${TB_QUEUE_RABBIT_MQ_RE_QUEUE_PROPERTIES:x-max-length-bytes:1048576000;x-message-ttl:604800000}"
      core: "${TB_QUEUE_RABBIT_MQ_CORE_QUEUE_PROPERTIES:x-max-length-bytes:1048576000;x-message-ttl:604800000}"
      transport-api: "${TB_QUEUE_RABBIT_MQ_TA_QUEUE_PROPERTIES:x-max-length-bytes:1048576000;x-message-ttl:604800000}"
      notifications: "${TB_QUEUE_RABBIT_MQ_NOTIFICATIONS_QUEUE_PROPERTIES:x-max-length-bytes:1048576000;x-message-ttl:604800000}"
      js-executor: "${TB_QUEUE_RABBIT_MQ_JE_QUEUE_PROPERTIES:x-max-length-bytes:1048576000;x-message-ttl:604800000}"
  partitions:
    hash_function_name: "${TB_QUEUE_PARTITIONS_HASH_FUNCTION_NAME:murmur3_128}"
    virtual_nodes_size: "${TB_QUEUE_PARTITIONS_VIRTUAL_NODES_SIZE:16}"
  transport_api:
    requests_topic: "${TB_QUEUE_TRANSPORT_API_REQUEST_TOPIC:tb_transport.api.requests}"
    responses_topic: "${TB_QUEUE_TRANSPORT_API_RESPONSE_TOPIC:tb_transport.api.responses}"
    max_pending_requests: "${TB_QUEUE_TRANSPORT_MAX_PENDING_REQUESTS:10000}"
    max_requests_timeout: "${TB_QUEUE_TRANSPORT_MAX_REQUEST_TIMEOUT:10000}"
    max_callback_threads: "${TB_QUEUE_TRANSPORT_MAX_CALLBACK_THREADS:100}"
    request_poll_interval: "${TB_QUEUE_TRANSPORT_REQUEST_POLL_INTERVAL_MS:25}"
    response_poll_interval: "${TB_QUEUE_TRANSPORT_RESPONSE_POLL_INTERVAL_MS:25}"
  core:
    topic: "${TB_QUEUE_CORE_TOPIC:tb_core}"
    poll-interval: "${TB_QUEUE_CORE_POLL_INTERVAL_MS:25}"
    partitions: "${TB_QUEUE_CORE_PARTITIONS:10}"
    pack-processing-timeout: "${TB_QUEUE_CORE_PACK_PROCESSING_TIMEOUT_MS:60000}"
    stats:
      enabled: "${TB_QUEUE_CORE_STATS_ENABLED:false}"
      print-interval-ms: "${TB_QUEUE_CORE_STATS_PRINT_INTERVAL_MS:10000}"
  js:
    # JS Eval request topic
    request_topic: "${REMOTE_JS_EVAL_REQUEST_TOPIC:js_eval.requests}"
    # JS Eval responses topic prefix that is combined with node id
    response_topic_prefix: "${REMOTE_JS_EVAL_RESPONSE_TOPIC:js_eval.responses}"
    # JS Eval max pending requests
    max_pending_requests: "${REMOTE_JS_MAX_PENDING_REQUESTS:10000}"
    # JS Eval max request timeout
    max_requests_timeout: "${REMOTE_JS_MAX_REQUEST_TIMEOUT:10000}"
    # JS response poll interval
    response_poll_interval: "${REMOTE_JS_RESPONSE_POLL_INTERVAL_MS:25}"
    # JS response auto commit interval
    response_auto_commit_interval: "${REMOTE_JS_RESPONSE_AUTO_COMMIT_INTERVAL_MS:100}"
  rule-engine:
    topic: "${TB_QUEUE_RULE_ENGINE_TOPIC:tb_rule_engine}"
    poll-interval: "${TB_QUEUE_RULE_ENGINE_POLL_INTERVAL_MS:25}"
    pack-processing-timeout: "${TB_QUEUE_RULE_ENGINE_PACK_PROCESSING_TIMEOUT_MS:60000}"
    stats:
      enabled: "${TB_QUEUE_RULE_ENGINE_STATS_ENABLED:true}"
      print-interval-ms: "${TB_QUEUE_RULE_ENGINE_STATS_PRINT_INTERVAL_MS:60000}"
    queues:
      - name: "${TB_QUEUE_RE_MAIN_QUEUE_NAME:Main}"
        topic: "${TB_QUEUE_RE_MAIN_TOPIC:tb_rule_engine.main}"
        poll-interval: "${TB_QUEUE_RE_MAIN_POLL_INTERVAL_MS:25}"
        partitions: "${TB_QUEUE_RE_MAIN_PARTITIONS:10}"
        pack-processing-timeout: "${TB_QUEUE_RE_MAIN_PACK_PROCESSING_TIMEOUT_MS:60000}"
        submit-strategy:
          type: "${TB_QUEUE_RE_MAIN_SUBMIT_STRATEGY_TYPE:BURST}" # BURST, BATCH, SEQUENTIAL_BY_ORIGINATOR, SEQUENTIAL_BY_TENANT, SEQUENTIAL
          # For BATCH only
          batch-size: "${TB_QUEUE_RE_MAIN_SUBMIT_STRATEGY_BATCH_SIZE:1000}" # Maximum number of messages in batch
        processing-strategy:
          type: "${TB_QUEUE_RE_MAIN_PROCESSING_STRATEGY_TYPE:SKIP_ALL_FAILURES}" # SKIP_ALL_FAILURES, RETRY_ALL, RETRY_FAILED, RETRY_TIMED_OUT, RETRY_FAILED_AND_TIMED_OUT
          # For RETRY_ALL, RETRY_FAILED, RETRY_TIMED_OUT, RETRY_FAILED_AND_TIMED_OUT
          retries: "${TB_QUEUE_RE_MAIN_PROCESSING_STRATEGY_RETRIES:3}" # Number of retries, 0 is unlimited
          failure-percentage: "${TB_QUEUE_RE_MAIN_PROCESSING_STRATEGY_FAILURE_PERCENTAGE:0}" # Skip retry if failures or timeouts are less then X percentage of messages;
          pause-between-retries: "${TB_QUEUE_RE_MAIN_PROCESSING_STRATEGY_RETRY_PAUSE:3}"# Time in seconds to wait in consumer thread before retries;
      - name: "${TB_QUEUE_RE_HP_QUEUE_NAME:HighPriority}"
        topic: "${TB_QUEUE_RE_HP_TOPIC:tb_rule_engine.hp}"
        poll-interval: "${TB_QUEUE_RE_HP_POLL_INTERVAL_MS:25}"
        partitions: "${TB_QUEUE_RE_HP_PARTITIONS:10}"
        pack-processing-timeout: "${TB_QUEUE_RE_HP_PACK_PROCESSING_TIMEOUT_MS:60000}"
        submit-strategy:
          type: "${TB_QUEUE_RE_HP_SUBMIT_STRATEGY_TYPE:BURST}" # BURST, BATCH, SEQUENTIAL_BY_ORIGINATOR, SEQUENTIAL_BY_TENANT, SEQUENTIAL
          # For BATCH only
          batch-size: "${TB_QUEUE_RE_HP_SUBMIT_STRATEGY_BATCH_SIZE:100}" # Maximum number of messages in batch
        processing-strategy:
          type: "${TB_QUEUE_RE_HP_PROCESSING_STRATEGY_TYPE:RETRY_FAILED_AND_TIMED_OUT}" # SKIP_ALL_FAILURES, RETRY_ALL, RETRY_FAILED, RETRY_TIMED_OUT, RETRY_FAILED_AND_TIMED_OUT
          # For RETRY_ALL, RETRY_FAILED, RETRY_TIMED_OUT, RETRY_FAILED_AND_TIMED_OUT
          retries: "${TB_QUEUE_RE_HP_PROCESSING_STRATEGY_RETRIES:0}" # Number of retries, 0 is unlimited
          failure-percentage: "${TB_QUEUE_RE_HP_PROCESSING_STRATEGY_FAILURE_PERCENTAGE:0}" # Skip retry if failures or timeouts are less then X percentage of messages;
          pause-between-retries: "${TB_QUEUE_RE_HP_PROCESSING_STRATEGY_RETRY_PAUSE:5}"# Time in seconds to wait in consumer thread before retries;
      - name: "${TB_QUEUE_RE_SQ_QUEUE_NAME:SequentialByOriginator}"
        topic: "${TB_QUEUE_RE_SQ_TOPIC:tb_rule_engine.sq}"
        poll-interval: "${TB_QUEUE_RE_SQ_POLL_INTERVAL_MS:25}"
        partitions: "${TB_QUEUE_RE_SQ_PARTITIONS:10}"
        pack-processing-timeout: "${TB_QUEUE_RE_SQ_PACK_PROCESSING_TIMEOUT_MS:60000}"
        submit-strategy:
          type: "${TB_QUEUE_RE_SQ_SUBMIT_STRATEGY_TYPE:SEQUENTIAL_BY_ORIGINATOR}" # BURST, BATCH, SEQUENTIAL_BY_ORIGINATOR, SEQUENTIAL_BY_TENANT, SEQUENTIAL
          # For BATCH only
          batch-size: "${TB_QUEUE_RE_SQ_SUBMIT_STRATEGY_BATCH_SIZE:100}" # Maximum number of messages in batch
        processing-strategy:
          type: "${TB_QUEUE_RE_SQ_PROCESSING_STRATEGY_TYPE:RETRY_FAILED_AND_TIMED_OUT}" # SKIP_ALL_FAILURES, RETRY_ALL, RETRY_FAILED, RETRY_TIMED_OUT, RETRY_FAILED_AND_TIMED_OUT
          # For RETRY_ALL, RETRY_FAILED, RETRY_TIMED_OUT, RETRY_FAILED_AND_TIMED_OUT
          retries: "${TB_QUEUE_RE_SQ_PROCESSING_STRATEGY_RETRIES:3}" # Number of retries, 0 is unlimited
          failure-percentage: "${TB_QUEUE_RE_SQ_PROCESSING_STRATEGY_FAILURE_PERCENTAGE:0}" # Skip retry if failures or timeouts are less then X percentage of messages;
          pause-between-retries: "${TB_QUEUE_RE_SQ_PROCESSING_STRATEGY_RETRY_PAUSE:5}"# Time in seconds to wait in consumer thread before retries;
  transport:
    # For high priority notifications that require minimum latency and processing time
    notifications_topic: "${TB_QUEUE_TRANSPORT_NOTIFICATIONS_TOPIC:tb_transport.notifications}"
    poll_interval: "${TB_QUEUE_TRANSPORT_NOTIFICATIONS_POLL_INTERVAL_MS:25}"

service:
  type: "${TB_SERVICE_TYPE:tb-transport}"
  # Unique id for this service (autogenerated if empty)
  id: "${TB_SERVICE_ID:}"
  tenant_id: "${TB_SERVICE_TENANT_ID:}" # empty or specific tenant id.


metrics:
  # Enable/disable actuator metrics.
  enabled: "${METRICS_ENABLED:false}"

management:
  endpoints:
    web:
      exposure:
        # Expose metrics endpoint (use value 'prometheus' to enable prometheus metrics).
        include: '${METRICS_ENDPOINTS_EXPOSE:info}'<|MERGE_RESOLUTION|>--- conflicted
+++ resolved
@@ -192,18 +192,6 @@
     # Use redis for Security and Registration stores
     redis.enabled: "${LWM2M_REDIS_ENABLED:false}"
 
-<<<<<<< HEAD
-  sessions:
-    inactivity_timeout: "${TB_TRANSPORT_SESSIONS_INACTIVITY_TIMEOUT:300000}"
-    report_timeout: "${TB_TRANSPORT_SESSIONS_REPORT_TIMEOUT:30000}"
-  json:
-    # Cast String data types to Numeric if possible when processing Telemetry/Attributes JSON
-    type_cast_enabled: "${JSON_TYPE_CAST_ENABLED:false}"
-    # Maximum allowed string value length when processing Telemetry/Attributes JSON (0 value disables string value length check)
-    max_string_value_length: "${JSON_MAX_STRING_VALUE_LENGTH:0}"
-
-=======
->>>>>>> 73ded93c
 queue:
   type: "${TB_QUEUE_TYPE:kafka}" # kafka (Apache Kafka) or aws-sqs (AWS SQS) or pubsub (PubSub) or service-bus (Azure Service Bus) or rabbitmq (RabbitMQ)
   kafka:
