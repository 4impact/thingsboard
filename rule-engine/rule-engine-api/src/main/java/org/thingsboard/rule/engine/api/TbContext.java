/**
 * Copyright © 2016-2020 The Thingsboard Authors
 *
 * Licensed under the Apache License, Version 2.0 (the "License");
 * you may not use this file except in compliance with the License.
 * You may obtain a copy of the License at
 *
 *     http://www.apache.org/licenses/LICENSE-2.0
 *
 * Unless required by applicable law or agreed to in writing, software
 * distributed under the License is distributed on an "AS IS" BASIS,
 * WITHOUT WARRANTIES OR CONDITIONS OF ANY KIND, either express or implied.
 * See the License for the specific language governing permissions and
 * limitations under the License.
 */
package org.thingsboard.rule.engine.api;

import io.netty.channel.EventLoopGroup;
import org.springframework.data.redis.core.RedisTemplate;
import org.thingsboard.common.util.ListeningExecutor;
import org.thingsboard.server.common.data.Customer;
import org.thingsboard.server.common.data.Device;
import org.thingsboard.server.common.data.alarm.Alarm;
import org.thingsboard.server.common.data.asset.Asset;
import org.thingsboard.server.common.data.id.EntityId;
import org.thingsboard.server.common.data.id.RuleNodeId;
import org.thingsboard.server.common.data.id.TenantId;
import org.thingsboard.server.common.msg.TbMsg;
import org.thingsboard.server.common.msg.TbMsgMetaData;
import org.thingsboard.server.dao.alarm.AlarmService;
import org.thingsboard.server.dao.asset.AssetService;
import org.thingsboard.server.dao.attributes.AttributesService;
import org.thingsboard.server.dao.cassandra.CassandraCluster;
import org.thingsboard.server.dao.customer.CustomerService;
import org.thingsboard.server.dao.dashboard.DashboardService;
import org.thingsboard.server.dao.device.DeviceService;
import org.thingsboard.server.dao.edge.EdgeService;
import org.thingsboard.server.dao.entityview.EntityViewService;
import org.thingsboard.server.dao.nosql.CassandraStatementTask;
import org.thingsboard.server.dao.nosql.TbResultSetFuture;
import org.thingsboard.server.dao.relation.RelationService;
import org.thingsboard.server.dao.rule.RuleChainService;
import org.thingsboard.server.dao.tenant.TenantService;
import org.thingsboard.server.dao.timeseries.TimeseriesService;
import org.thingsboard.server.dao.user.UserService;

import java.util.Set;
import java.util.function.Consumer;

/**
 * Created by ashvayka on 13.01.18.
 */
public interface TbContext {

    /*
     *
     *  METHODS TO CONTROL THE MESSAGE FLOW
     *
     */

    /**
     * Indicates that message was successfully processed by the rule node.
     * Sends message to all Rule Nodes in the Rule Chain
     * that are connected to the current Rule Node using "Success" relationType.
     *
     * @param msg
     */
    void tellSuccess(TbMsg msg);

    /**
     * Sends message to all Rule Nodes in the Rule Chain
     * that are connected to the current Rule Node using specified relationType.
     *
     * @param msg
     * @param relationType
     */
    void tellNext(TbMsg msg, String relationType);

    /**
     * Sends message to all Rule Nodes in the Rule Chain
     * that are connected to the current Rule Node using one of specified relationTypes.
     *
     * @param msg
     * @param relationTypes
     */
    void tellNext(TbMsg msg, Set<String> relationTypes);

    /**
     * Sends message to the current Rule Node with specified delay in milliseconds.
     * Note: this message is not queued and may be lost in case of a server restart.
     *
     * @param msg
     */
    void tellSelf(TbMsg msg, long delayMs);

    /**
     * Notifies Rule Engine about failure to process current message.
     *
     * @param msg - message
     * @param th  - exception
     */
    void tellFailure(TbMsg msg, Throwable th);

    /**
     * Puts new message to queue for processing by the Root Rule Chain
     *
     * @param msg - message
     */
    void enqueue(TbMsg msg, Runnable onSuccess, Consumer<Throwable> onFailure);

    /**
     * Puts new message to custom queue for processing
     *
     * @param msg - message
     */
    void enqueue(TbMsg msg, String queueName, Runnable onSuccess, Consumer<Throwable> onFailure);

    void enqueueForTellFailure(TbMsg msg, String failureMessage);

    void enqueueForTellNext(TbMsg msg, String relationType);

    void enqueueForTellNext(TbMsg msg, Set<String> relationTypes);

    void enqueueForTellNext(TbMsg msg, String relationType, Runnable onSuccess, Consumer<Throwable> onFailure);

    void enqueueForTellNext(TbMsg msg, Set<String> relationTypes, Runnable onSuccess, Consumer<Throwable> onFailure);

    void enqueueForTellNext(TbMsg msg, String queueName, String relationType, Runnable onSuccess, Consumer<Throwable> onFailure);

    void enqueueForTellNext(TbMsg msg, String queueName, Set<String> relationTypes, Runnable onSuccess, Consumer<Throwable> onFailure);

    void ack(TbMsg tbMsg);

    TbMsg newMsg(String queueName, String type, EntityId originator, TbMsgMetaData metaData, String data);

    TbMsg transformMsg(TbMsg origMsg, String type, EntityId originator, TbMsgMetaData metaData, String data);

    TbMsg customerCreatedMsg(Customer customer, RuleNodeId ruleNodeId);

    TbMsg deviceCreatedMsg(Device device, RuleNodeId ruleNodeId);

    TbMsg assetCreatedMsg(Asset asset, RuleNodeId ruleNodeId);

    // TODO: Does this changes the message?
    TbMsg alarmCreatedMsg(Alarm alarm, RuleNodeId ruleNodeId);

<<<<<<< HEAD
    TbMsg alarmUpdatedMsg(Alarm alarm, RuleNodeId ruleNodeId);

    TbMsg alarmClearedMsg(Alarm alarm, RuleNodeId ruleNodeId);
=======
    /*
     *
     *  METHODS TO PROCESS THE MESSAGES
     *
     */

    boolean isLocalEntity(EntityId entityId);
>>>>>>> 559183e9

    RuleNodeId getSelfId();

    TenantId getTenantId();

    AttributesService getAttributesService();

    CustomerService getCustomerService();

    TenantService getTenantService();

    UserService getUserService();

    AssetService getAssetService();

    DeviceService getDeviceService();

    DashboardService getDashboardService();

    AlarmService getAlarmService();

    RuleChainService getRuleChainService();

    RuleEngineRpcService getRpcService();

    RuleEngineTelemetryService getTelemetryService();

    TimeseriesService getTimeseriesService();

    RelationService getRelationService();

    EntityViewService getEntityViewService();

    EdgeService getEdgeService();

    ListeningExecutor getJsExecutor();

    ListeningExecutor getMailExecutor();

    ListeningExecutor getDbCallbackExecutor();

    ListeningExecutor getExternalCallExecutor();

    MailService getMailService();

    ScriptEngine createJsScriptEngine(String script, String... argNames);

    void logJsEvalRequest();

    void logJsEvalResponse();

    void logJsEvalFailure();

    String getServiceId();

    EventLoopGroup getSharedEventLoop();

    CassandraCluster getCassandraCluster();

    TbResultSetFuture submitCassandraTask(CassandraStatementTask task);

    @Deprecated
    RedisTemplate<String, Object> getRedisTemplate();

}<|MERGE_RESOLUTION|>--- conflicted
+++ resolved
@@ -144,11 +144,6 @@
     // TODO: Does this changes the message?
     TbMsg alarmCreatedMsg(Alarm alarm, RuleNodeId ruleNodeId);
 
-<<<<<<< HEAD
-    TbMsg alarmUpdatedMsg(Alarm alarm, RuleNodeId ruleNodeId);
-
-    TbMsg alarmClearedMsg(Alarm alarm, RuleNodeId ruleNodeId);
-=======
     /*
      *
      *  METHODS TO PROCESS THE MESSAGES
@@ -156,7 +151,6 @@
      */
 
     boolean isLocalEntity(EntityId entityId);
->>>>>>> 559183e9
 
     RuleNodeId getSelfId();
 
