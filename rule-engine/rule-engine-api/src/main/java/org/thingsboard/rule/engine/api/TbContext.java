--- conflicted
+++ resolved
@@ -187,13 +187,11 @@
 
     EntityViewService getEntityViewService();
 
-<<<<<<< HEAD
+    RuleEngineDeviceProfileCache getDeviceProfileCache();
+
     EdgeService getEdgeService();
 
     EdgeEventService getEdgeEventService();
-=======
-    RuleEngineDeviceProfileCache getDeviceProfileCache();
->>>>>>> 40e13cce
 
     ListeningExecutor getJsExecutor();
 
