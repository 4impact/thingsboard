/**
 * Copyright © 2016-2021 The Thingsboard Authors
 *
 * Licensed under the Apache License, Version 2.0 (the "License");
 * you may not use this file except in compliance with the License.
 * You may obtain a copy of the License at
 *
 *     http://www.apache.org/licenses/LICENSE-2.0
 *
 * Unless required by applicable law or agreed to in writing, software
 * distributed under the License is distributed on an "AS IS" BASIS,
 * WITHOUT WARRANTIES OR CONDITIONS OF ANY KIND, either express or implied.
 * See the License for the specific language governing permissions and
 * limitations under the License.
 */
package org.thingsboard.rule.engine.transform;

import com.google.common.util.concurrent.ListenableFuture;
import org.thingsboard.rule.engine.api.RuleNode;
import org.thingsboard.rule.engine.api.ScriptEngine;
import org.thingsboard.rule.engine.api.TbContext;
import org.thingsboard.rule.engine.api.TbNodeConfiguration;
import org.thingsboard.rule.engine.api.TbNodeException;
import org.thingsboard.rule.engine.api.util.TbNodeUtils;
import org.thingsboard.server.common.data.plugin.ComponentType;
import org.thingsboard.server.common.msg.TbMsg;

<<<<<<< HEAD
=======
import java.util.List;

>>>>>>> e6056ec8
@RuleNode(
        type = ComponentType.TRANSFORMATION,
        name = "script",
        configClazz = TbTransformMsgNodeConfiguration.class,
        nodeDescription = "Change Message payload, Metadata or Message type using JavaScript",
        nodeDetails = "JavaScript function receive 3 input parameters <br/> " +
                "<code>metadata</code> - is a Message metadata.<br/>" +
                "<code>msg</code> - is a Message payload.<br/>" +
                "<code>msgType</code> - is a Message type.<br/>" +
                "Should return the following structure:<br/>" +
                "<code>{ msg: <i style=\"color: #666;\">new payload</i>,<br/>&nbsp&nbsp&nbspmetadata: <i style=\"color: #666;\">new metadata</i>,<br/>&nbsp&nbsp&nbspmsgType: <i style=\"color: #666;\">new msgType</i> }</code><br/>" +
                "All fields in resulting object are optional and will be taken from original message if not specified.",
        uiResources = {"static/rulenode/rulenode-core-config.js"},
        configDirective = "tbTransformationNodeScriptConfig")
public class TbTransformMsgNode extends TbAbstractTransformNode {

    private TbTransformMsgNodeConfiguration config;
    private ScriptEngine jsEngine;

    @Override
    public void init(TbContext ctx, TbNodeConfiguration configuration) throws TbNodeException {
        this.config = TbNodeUtils.convert(configuration, TbTransformMsgNodeConfiguration.class);
        this.jsEngine = ctx.createJsScriptEngine(config.getJsScript());
        setConfig(config);
    }

    @Override
    protected ListenableFuture<List<TbMsg>> transform(TbContext ctx, TbMsg msg) {
        ctx.logJsEvalRequest();
        return jsEngine.executeUpdateAsync(msg);
    }

    @Override
    protected void transformSuccess(TbContext ctx, TbMsg msg, TbMsg m) {
        ctx.logJsEvalResponse();
        super.transformSuccess(ctx, msg, m);
    }

    @Override
    protected void transformFailure(TbContext ctx, TbMsg msg, Throwable t) {
        ctx.logJsEvalFailure();
        super.transformFailure(ctx, msg, t);
    }

    @Override
    public void destroy() {
        if (jsEngine != null) {
            jsEngine.destroy();
        }
    }
}<|MERGE_RESOLUTION|>--- conflicted
+++ resolved
@@ -25,11 +25,8 @@
 import org.thingsboard.server.common.data.plugin.ComponentType;
 import org.thingsboard.server.common.msg.TbMsg;
 
-<<<<<<< HEAD
-=======
 import java.util.List;
 
->>>>>>> e6056ec8
 @RuleNode(
         type = ComponentType.TRANSFORMATION,
         name = "script",
