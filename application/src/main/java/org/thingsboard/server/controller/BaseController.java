--- conflicted
+++ resolved
@@ -124,12 +124,9 @@
     @Autowired
     protected RelationService relationService;
 
-<<<<<<< HEAD
     @Autowired
     protected AuditLogService auditLogService;
 
-=======
->>>>>>> ce7c86e4
     @ExceptionHandler(ThingsboardException.class)
     public void handleThingsboardException(ThingsboardException ex, HttpServletResponse response) {
         errorResponseHandler.handle(ex, response);
