--- conflicted
+++ resolved
@@ -27,10 +27,7 @@
 import org.springframework.web.bind.annotation.ResponseStatus;
 import org.springframework.web.bind.annotation.RestController;
 import org.thingsboard.server.common.data.audit.ActionType;
-<<<<<<< HEAD
-=======
 import org.thingsboard.server.common.data.edge.EdgeEventActionType;
->>>>>>> 36f6ad2a
 import org.thingsboard.server.common.data.exception.ThingsboardException;
 import org.thingsboard.server.common.data.id.TenantId;
 import org.thingsboard.server.common.data.id.WidgetTypeId;
@@ -77,11 +74,7 @@
             WidgetType savedWidgetType = widgetTypeService.saveWidgetType(widgetType);
 
             sendNotificationMsgToEdgeService(getTenantId(), savedWidgetType.getId(),
-<<<<<<< HEAD
-                    widgetType.getId() == null ? ActionType.ADDED : ActionType.UPDATED);
-=======
                     widgetType.getId() == null ? EdgeEventActionType.ADDED : EdgeEventActionType.UPDATED);
->>>>>>> 36f6ad2a
 
             return checkNotNull(savedWidgetType);
         } catch (Exception e) {
@@ -99,11 +92,7 @@
             checkWidgetTypeId(widgetTypeId, Operation.DELETE);
             widgetTypeService.deleteWidgetType(getCurrentUser().getTenantId(), widgetTypeId);
 
-<<<<<<< HEAD
-            sendNotificationMsgToEdgeService(getTenantId(), widgetTypeId, ActionType.DELETED);
-=======
             sendNotificationMsgToEdgeService(getTenantId(), widgetTypeId, EdgeEventActionType.DELETED);
->>>>>>> 36f6ad2a
 
         } catch (Exception e) {
             throw handleException(e);
