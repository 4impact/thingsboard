/**
 * Copyright © 2016-2021 The Thingsboard Authors
 *
 * Licensed under the Apache License, Version 2.0 (the "License");
 * you may not use this file except in compliance with the License.
 * You may obtain a copy of the License at
 *
 *     http://www.apache.org/licenses/LICENSE-2.0
 *
 * Unless required by applicable law or agreed to in writing, software
 * distributed under the License is distributed on an "AS IS" BASIS,
 * WITHOUT WARRANTIES OR CONDITIONS OF ANY KIND, either express or implied.
 * See the License for the specific language governing permissions and
 * limitations under the License.
 */
package org.thingsboard.server.service.queue;

import org.thingsboard.rule.engine.api.msg.ToDeviceActorNotificationMsg;
import org.thingsboard.server.common.data.ApiUsageState;
import org.thingsboard.server.common.data.Device;
import org.thingsboard.server.common.data.DeviceProfile;
import org.thingsboard.server.common.data.Resource;
import org.thingsboard.server.common.data.Tenant;
import org.thingsboard.server.common.data.TenantProfile;
import org.thingsboard.server.common.data.id.EdgeId;
import org.thingsboard.server.common.data.id.EntityId;
import org.thingsboard.server.common.data.id.TenantId;
import org.thingsboard.server.common.data.plugin.ComponentLifecycleEvent;
import org.thingsboard.server.common.msg.TbMsg;
import org.thingsboard.server.common.msg.queue.TopicPartitionInfo;
import org.thingsboard.server.gen.transport.TransportProtos;
import org.thingsboard.server.gen.transport.TransportProtos.ToCoreMsg;
import org.thingsboard.server.gen.transport.TransportProtos.ToTransportMsg;
import org.thingsboard.server.queue.TbQueueCallback;
import org.thingsboard.server.service.rpc.FromDeviceRpcResponse;

import java.util.UUID;

public interface TbClusterService {

    void pushMsgToCore(TopicPartitionInfo tpi, UUID msgKey, ToCoreMsg msg, TbQueueCallback callback);

    void pushMsgToCore(TenantId tenantId, EntityId entityId, ToCoreMsg msg, TbQueueCallback callback);

    void pushMsgToCore(ToDeviceActorNotificationMsg msg, TbQueueCallback callback);

    void pushNotificationToCore(String targetServiceId, FromDeviceRpcResponse response, TbQueueCallback callback);

    void pushMsgToRuleEngine(TopicPartitionInfo tpi, UUID msgId, TransportProtos.ToRuleEngineMsg msg, TbQueueCallback callback);

    void pushMsgToRuleEngine(TenantId tenantId, EntityId entityId, TbMsg msg, TbQueueCallback callback);

    void pushNotificationToRuleEngine(String targetServiceId, FromDeviceRpcResponse response, TbQueueCallback callback);

    void pushNotificationToTransport(String targetServiceId, ToTransportMsg response, TbQueueCallback callback);

    void onEntityStateChange(TenantId tenantId, EntityId entityId, ComponentLifecycleEvent state);

    void onDeviceProfileChange(DeviceProfile deviceProfile, TbQueueCallback callback);

    void onDeviceProfileDelete(DeviceProfile deviceProfile, TbQueueCallback callback);

    void onTenantProfileChange(TenantProfile tenantProfile, TbQueueCallback callback);

    void onTenantProfileDelete(TenantProfile tenantProfile, TbQueueCallback callback);

    void onTenantChange(Tenant tenant, TbQueueCallback callback);

    void onTenantDelete(Tenant tenant, TbQueueCallback callback);

    void onApiStateChange(ApiUsageState apiUsageState, TbQueueCallback callback);

    void onDeviceChange(Device device, TbQueueCallback callback);

    void onDeviceDeleted(Device device, TbQueueCallback callback);
<<<<<<< HEAD
    void onEdgeEventUpdate(TenantId tenantId, EdgeId edgeId);

=======

    void onResourceChange(Resource resource, TbQueueCallback callback);

    void onResourceDeleted(Resource resource, TbQueueCallback callback);
>>>>>>> 3420eeb9
}<|MERGE_RESOLUTION|>--- conflicted
+++ resolved
@@ -73,13 +73,11 @@
     void onDeviceChange(Device device, TbQueueCallback callback);
 
     void onDeviceDeleted(Device device, TbQueueCallback callback);
-<<<<<<< HEAD
-    void onEdgeEventUpdate(TenantId tenantId, EdgeId edgeId);
-
-=======
 
     void onResourceChange(Resource resource, TbQueueCallback callback);
 
     void onResourceDeleted(Resource resource, TbQueueCallback callback);
->>>>>>> 3420eeb9
+
+    void onEdgeEventUpdate(TenantId tenantId, EdgeId edgeId);
+
 }