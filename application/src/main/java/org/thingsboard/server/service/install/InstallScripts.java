/**
 * Copyright © 2016-2020 The Thingsboard Authors
 *
 * Licensed under the Apache License, Version 2.0 (the "License");
 * you may not use this file except in compliance with the License.
 * You may obtain a copy of the License at
 *
 *     http://www.apache.org/licenses/LICENSE-2.0
 *
 * Unless required by applicable law or agreed to in writing, software
 * distributed under the License is distributed on an "AS IS" BASIS,
 * WITHOUT WARRANTIES OR CONDITIONS OF ANY KIND, either express or implied.
 * See the License for the specific language governing permissions and
 * limitations under the License.
 */
package org.thingsboard.server.service.install;

import com.fasterxml.jackson.databind.JsonNode;
import lombok.extern.slf4j.Slf4j;
import org.springframework.beans.factory.annotation.Autowired;
import org.springframework.beans.factory.annotation.Value;
import org.springframework.stereotype.Component;
import org.springframework.util.StringUtils;
import org.thingsboard.server.common.data.Dashboard;
import org.thingsboard.server.common.data.id.CustomerId;
import org.thingsboard.server.common.data.id.EntityId;
import org.thingsboard.server.common.data.id.RuleChainId;
import org.thingsboard.server.common.data.id.TenantId;
import org.thingsboard.server.common.data.rule.RuleChain;
import org.thingsboard.server.common.data.rule.RuleChainMetaData;
import org.thingsboard.server.common.data.rule.RuleChainType;
import org.thingsboard.server.common.data.widget.WidgetType;
import org.thingsboard.server.common.data.widget.WidgetsBundle;
import org.thingsboard.server.dao.dashboard.DashboardService;
import org.thingsboard.server.dao.rule.RuleChainService;
import org.thingsboard.server.dao.widget.WidgetTypeService;
import org.thingsboard.server.dao.widget.WidgetsBundleService;

import java.io.File;
import java.io.IOException;
import java.nio.file.DirectoryStream;
import java.nio.file.Files;
import java.nio.file.Path;
import java.nio.file.Paths;

import static org.thingsboard.server.service.install.DatabaseHelper.objectMapper;

/**
 * Created by ashvayka on 18.04.18.
 */
@Component
@Slf4j
public class InstallScripts {

    public static final String APP_DIR = "application";
    public static final String SRC_DIR = "src";
    public static final String MAIN_DIR = "main";
    public static final String DATA_DIR = "data";
    public static final String JSON_DIR = "json";
    public static final String SYSTEM_DIR = "system";
    public static final String TENANT_DIR = "tenant";
    public static final String DEVICE_PROFILE_DIR = "device_profile";
    public static final String DEMO_DIR = "demo";
    public static final String RULE_CHAINS_DIR = "rule_chains";
    public static final String WIDGET_BUNDLES_DIR = "widget_bundles";
    public static final String DASHBOARDS_DIR = "dashboards";

    public static final String JSON_EXT = ".json";

    @Value("${install.data_dir:}")
    private String dataDir;

    @Autowired
    private RuleChainService ruleChainService;

    @Autowired
    private DashboardService dashboardService;

    @Autowired
    private WidgetTypeService widgetTypeService;

    @Autowired
    private WidgetsBundleService widgetsBundleService;

    public Path getTenantRuleChainsDir() {
        return Paths.get(getDataDir(), JSON_DIR, TENANT_DIR, RULE_CHAINS_DIR);
    }

    public Path getDeviceProfileDefaultRuleChainTemplateFilePath() {
        return Paths.get(getDataDir(), JSON_DIR, TENANT_DIR, DEVICE_PROFILE_DIR, "rule_chain_template.json");
    }

    public String getDataDir() {
        if (!StringUtils.isEmpty(dataDir)) {
            if (!Paths.get(this.dataDir).toFile().isDirectory()) {
                throw new RuntimeException("'install.data_dir' property value is not a valid directory!");
            }
            return dataDir;
        } else {
            String workDir = System.getProperty("user.dir");
            if (workDir.endsWith("application")) {
                return Paths.get(workDir, SRC_DIR, MAIN_DIR, DATA_DIR).toString();
            } else {
                Path dataDirPath = Paths.get(workDir, APP_DIR, SRC_DIR, MAIN_DIR, DATA_DIR);
                if (Files.exists(dataDirPath)) {
                    return dataDirPath.toString();
                } else {
                    throw new RuntimeException("Not valid working directory: " + workDir + ". Please use either root project directory, application module directory or specify valid \"install.data_dir\" ENV variable to avoid automatic data directory lookup!");
                }
            }
        }
    }

    public void createDefaultRuleChains(TenantId tenantId) throws IOException {
        Path tenantChainsDir = getTenantRuleChainsDir();
        try (DirectoryStream<Path> dirStream = Files.newDirectoryStream(tenantChainsDir, path -> path.toString().endsWith(InstallScripts.JSON_EXT))) {
            dirStream.forEach(
<<<<<<< HEAD
                    path -> loadRuleChainFromFile(tenantId, path)
=======
                    path -> {
                        try {
                            createRuleChainFromFile(tenantId, path, null);
                        } catch (Exception e) {
                            log.error("Unable to load rule chain from json: [{}]", path.toString());
                            throw new RuntimeException("Unable to load rule chain from json", e);
                        }
                    }
>>>>>>> 40e13cce
            );
        }
    }

    public RuleChain createDefaultRuleChain(TenantId tenantId, String ruleChainName) throws IOException {
        return createRuleChainFromFile(tenantId, getDeviceProfileDefaultRuleChainTemplateFilePath(), ruleChainName);
    }

    public RuleChain createRuleChainFromFile(TenantId tenantId, Path templateFilePath, String newRuleChainName) throws IOException {
        JsonNode ruleChainJson = objectMapper.readTree(templateFilePath.toFile());
        RuleChain ruleChain = objectMapper.treeToValue(ruleChainJson.get("ruleChain"), RuleChain.class);
        RuleChainMetaData ruleChainMetaData = objectMapper.treeToValue(ruleChainJson.get("metadata"), RuleChainMetaData.class);

        ruleChain.setTenantId(tenantId);
        if (!StringUtils.isEmpty(newRuleChainName)) {
            ruleChain.setName(newRuleChainName);
        }
        ruleChain = ruleChainService.saveRuleChain(ruleChain);

        ruleChainMetaData.setRuleChainId(ruleChain.getId());
        ruleChainService.saveRuleChainMetaData(new TenantId(EntityId.NULL_UUID), ruleChainMetaData);

        return ruleChain;
    }


    public void loadSystemWidgets() throws Exception {
        Path widgetBundlesDir = Paths.get(getDataDir(), JSON_DIR, SYSTEM_DIR, WIDGET_BUNDLES_DIR);
        try (DirectoryStream<Path> dirStream = Files.newDirectoryStream(widgetBundlesDir, path -> path.toString().endsWith(JSON_EXT))) {
            dirStream.forEach(
                    path -> {
                        try {
                            JsonNode widgetsBundleDescriptorJson = objectMapper.readTree(path.toFile());
                            JsonNode widgetsBundleJson = widgetsBundleDescriptorJson.get("widgetsBundle");
                            WidgetsBundle widgetsBundle = objectMapper.treeToValue(widgetsBundleJson, WidgetsBundle.class);
                            WidgetsBundle savedWidgetsBundle = widgetsBundleService.saveWidgetsBundle(widgetsBundle);
                            JsonNode widgetTypesArrayJson = widgetsBundleDescriptorJson.get("widgetTypes");
                            widgetTypesArrayJson.forEach(
                                    widgetTypeJson -> {
                                        try {
                                            WidgetType widgetType = objectMapper.treeToValue(widgetTypeJson, WidgetType.class);
                                            widgetType.setBundleAlias(savedWidgetsBundle.getAlias());
                                            widgetTypeService.saveWidgetType(widgetType);
                                        } catch (Exception e) {
                                            log.error("Unable to load widget type from json: [{}]", path.toString());
                                            throw new RuntimeException("Unable to load widget type from json", e);
                                        }
                                    }
                            );
                        } catch (Exception e) {
                            log.error("Unable to load widgets bundle from json: [{}]", path.toString());
                            throw new RuntimeException("Unable to load widgets bundle from json", e);
                        }
                    }
            );
        }
    }

    public void loadDashboards(TenantId tenantId, CustomerId customerId) throws Exception {
        Path dashboardsDir = Paths.get(getDataDir(), JSON_DIR, DEMO_DIR, DASHBOARDS_DIR);
        try (DirectoryStream<Path> dirStream = Files.newDirectoryStream(dashboardsDir, path -> path.toString().endsWith(JSON_EXT))) {
            dirStream.forEach(
                    path -> {
                        try {
                            JsonNode dashboardJson = objectMapper.readTree(path.toFile());
                            Dashboard dashboard = objectMapper.treeToValue(dashboardJson, Dashboard.class);
                            dashboard.setTenantId(tenantId);
                            Dashboard savedDashboard = dashboardService.saveDashboard(dashboard);
                            if (customerId != null && !customerId.isNullUid()) {
                                dashboardService.assignDashboardToCustomer(new TenantId(EntityId.NULL_UUID), savedDashboard.getId(), customerId);
                            }
                        } catch (Exception e) {
                            log.error("Unable to load dashboard from json: [{}]", path.toString());
                            throw new RuntimeException("Unable to load dashboard from json", e);
                        }
                    }
            );
        }
    }


    public void loadDemoRuleChains(TenantId tenantId) throws Exception {
        Path ruleChainsDir = Paths.get(getDataDir(), JSON_DIR, DEMO_DIR, RULE_CHAINS_DIR);
        try {
            JsonNode ruleChainJson = objectMapper.readTree(ruleChainsDir.resolve("thermostat_alarms.json").toFile());
            RuleChain ruleChain = objectMapper.treeToValue(ruleChainJson.get("ruleChain"), RuleChain.class);
            RuleChainMetaData ruleChainMetaData = objectMapper.treeToValue(ruleChainJson.get("metadata"), RuleChainMetaData.class);
            ruleChain.setTenantId(tenantId);
            ruleChain = ruleChainService.saveRuleChain(ruleChain);
            ruleChainMetaData.setRuleChainId(ruleChain.getId());
            ruleChainService.saveRuleChainMetaData(new TenantId(EntityId.NULL_UUID), ruleChainMetaData);

            JsonNode rootChainJson = objectMapper.readTree(ruleChainsDir.resolve("root_rule_chain.json").toFile());
            RuleChain rootChain = objectMapper.treeToValue(rootChainJson.get("ruleChain"), RuleChain.class);
            RuleChainMetaData rootChainMetaData = objectMapper.treeToValue(rootChainJson.get("metadata"), RuleChainMetaData.class);

            RuleChainId thermostatsRuleChainId = ruleChain.getId();
            rootChainMetaData.getRuleChainConnections().forEach(connection -> connection.setTargetRuleChainId(thermostatsRuleChainId));
            rootChain.setTenantId(tenantId);
            rootChain = ruleChainService.saveRuleChain(rootChain);
            rootChainMetaData.setRuleChainId(rootChain.getId());
            ruleChainService.saveRuleChainMetaData(new TenantId(EntityId.NULL_UUID), rootChainMetaData);

            loadRuleChainFromFile(tenantId, ruleChainsDir.resolve("edge_root_rule_chain.json"));
        } catch (Exception e) {
            log.error("Unable to load dashboard from json", e);
            throw new RuntimeException("Unable to load dashboard from json", e);
        }
    }

    private void loadRuleChainFromFile(TenantId tenantId, Path ruleChainPath) {
        try {
            JsonNode ruleChainJson = objectMapper.readTree(ruleChainPath.toFile());
            RuleChain ruleChain = objectMapper.treeToValue(ruleChainJson.get("ruleChain"), RuleChain.class);
            RuleChainMetaData ruleChainMetaData = objectMapper.treeToValue(ruleChainJson.get("metadata"), RuleChainMetaData.class);

            ruleChain.setTenantId(tenantId);
            ruleChain = ruleChainService.saveRuleChain(ruleChain);

            ruleChainMetaData.setRuleChainId(ruleChain.getId());
            ruleChainService.saveRuleChainMetaData(new TenantId(EntityId.NULL_UUID), ruleChainMetaData);
        } catch (Exception e) {
            log.error("Unable to load rule chain from json: [{}]", ruleChainPath.toString());
            throw new RuntimeException("Unable to load rule chain from json", e);
        }
    }
}<|MERGE_RESOLUTION|>--- conflicted
+++ resolved
@@ -28,7 +28,6 @@
 import org.thingsboard.server.common.data.id.TenantId;
 import org.thingsboard.server.common.data.rule.RuleChain;
 import org.thingsboard.server.common.data.rule.RuleChainMetaData;
-import org.thingsboard.server.common.data.rule.RuleChainType;
 import org.thingsboard.server.common.data.widget.WidgetType;
 import org.thingsboard.server.common.data.widget.WidgetsBundle;
 import org.thingsboard.server.dao.dashboard.DashboardService;
@@ -36,7 +35,6 @@
 import org.thingsboard.server.dao.widget.WidgetTypeService;
 import org.thingsboard.server.dao.widget.WidgetsBundleService;
 
-import java.io.File;
 import java.io.IOException;
 import java.nio.file.DirectoryStream;
 import java.nio.file.Files;
@@ -115,9 +113,6 @@
         Path tenantChainsDir = getTenantRuleChainsDir();
         try (DirectoryStream<Path> dirStream = Files.newDirectoryStream(tenantChainsDir, path -> path.toString().endsWith(InstallScripts.JSON_EXT))) {
             dirStream.forEach(
-<<<<<<< HEAD
-                    path -> loadRuleChainFromFile(tenantId, path)
-=======
                     path -> {
                         try {
                             createRuleChainFromFile(tenantId, path, null);
@@ -126,8 +121,11 @@
                             throw new RuntimeException("Unable to load rule chain from json", e);
                         }
                     }
->>>>>>> 40e13cce
             );
+            // TODO: voba
+//            dirStream.forEach(
+//                    path -> loadRuleChainFromFile(tenantId, path)
+//            );
         }
     }
 
