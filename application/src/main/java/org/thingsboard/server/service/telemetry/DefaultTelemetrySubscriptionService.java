--- conflicted
+++ resolved
@@ -170,9 +170,7 @@
     }
 
     @Override
-<<<<<<< HEAD
-    public void saveAndNotify(TenantId tenantId, EntityId entityId, String scope, List<AttributeKvEntry> attributes, FutureCallback<Void> callback) { ListenableFuture<List<Void>> saveFuture = attrService.save(tenantId, entityId, scope, attributes);
-=======
+
     public void saveAndNotify(TenantId tenantId, EntityId entityId, String scope, List<AttributeKvEntry> attributes, FutureCallback<Void> callback) {
         saveAndNotify(tenantId, entityId, scope, attributes, true, callback);
     }
@@ -180,7 +178,6 @@
     @Override
     public void saveAndNotify(TenantId tenantId, EntityId entityId, String scope, List<AttributeKvEntry> attributes, boolean notifyDevice, FutureCallback<Void> callback) {
         ListenableFuture<List<Void>> saveFuture = attrService.save(tenantId, entityId, scope, attributes);
->>>>>>> d04a5195
         addMainCallback(saveFuture, callback);
         addWsCallback(saveFuture, success -> onAttributesUpdate(tenantId, entityId, scope, attributes, notifyDevice));
     }
