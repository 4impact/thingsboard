--- conflicted
+++ resolved
@@ -49,10 +49,7 @@
 import org.thingsboard.server.dao.relation.RelationService;
 import org.thingsboard.server.dao.tenant.TenantProfileService;
 import org.thingsboard.server.dao.tenant.TenantService;
-<<<<<<< HEAD
-=======
 import org.thingsboard.server.dao.util.mapping.JacksonUtil;
->>>>>>> d04a5195
 import org.thingsboard.server.gen.transport.TransportProtos;
 import org.thingsboard.server.gen.transport.TransportProtos.DeviceInfoProto;
 import org.thingsboard.server.gen.transport.TransportProtos.GetOrCreateDeviceFromGatewayRequestMsg;
@@ -126,13 +123,10 @@
             ValidateDeviceTokenRequestMsg msg = transportApiRequestMsg.getValidateTokenRequestMsg();
             return Futures.transform(validateCredentials(msg.getToken(), DeviceCredentialsType.ACCESS_TOKEN),
                     value -> new TbProtoQueueMsg<>(tbProtoQueueMsg.getKey(), value, tbProtoQueueMsg.getHeaders()), MoreExecutors.directExecutor());
-<<<<<<< HEAD
-=======
         } else if (transportApiRequestMsg.hasValidateBasicMqttCredRequestMsg()) {
             TransportProtos.ValidateBasicMqttCredRequestMsg msg = transportApiRequestMsg.getValidateBasicMqttCredRequestMsg();
             return Futures.transform(validateCredentials(msg),
                     value -> new TbProtoQueueMsg<>(tbProtoQueueMsg.getKey(), value, tbProtoQueueMsg.getHeaders()), MoreExecutors.directExecutor());
->>>>>>> d04a5195
         } else if (transportApiRequestMsg.hasValidateX509CertRequestMsg()) {
             ValidateDeviceX509CertRequestMsg msg = transportApiRequestMsg.getValidateX509CertRequestMsg();
             return Futures.transform(validateCredentials(msg.getHash(), DeviceCredentialsType.X509_CERTIFICATE),
@@ -143,25 +137,19 @@
         } else if (transportApiRequestMsg.hasGetTenantRoutingInfoRequestMsg()) {
             return Futures.transform(handle(transportApiRequestMsg.getGetTenantRoutingInfoRequestMsg()),
                     value -> new TbProtoQueueMsg<>(tbProtoQueueMsg.getKey(), value, tbProtoQueueMsg.getHeaders()), MoreExecutors.directExecutor());
-<<<<<<< HEAD
         } else if (transportApiRequestMsg.hasLwM2MRequestMsg()) {
             return Futures.transform(handle(transportApiRequestMsg.getLwM2MRequestMsg()),
                     value -> new TbProtoQueueMsg<>(tbProtoQueueMsg.getKey(), value, tbProtoQueueMsg.getHeaders()), MoreExecutors.directExecutor());
-        }else if (transportApiRequestMsg.hasValidateDeviceLwM2MCredentialsRequestMsg()) {
+        } else if (transportApiRequestMsg.hasValidateDeviceLwM2MCredentialsRequestMsg()) {
             ValidateDeviceLwM2MCredentialsRequestMsg msg = transportApiRequestMsg.getValidateDeviceLwM2MCredentialsRequestMsg();
             return Futures.transform(validateCredentials(msg.getCredentialsId(), DeviceCredentialsType.LWM2M_CREDENTIALS),
                     value -> new TbProtoQueueMsg<>(tbProtoQueueMsg.getKey(), value, tbProtoQueueMsg.getHeaders()), MoreExecutors.directExecutor());
-        }
-
-        return Futures.transform(getEmptyTransportApiResponseFuture(), value -> new TbProtoQueueMsg<>(tbProtoQueueMsg.getKey(), value, tbProtoQueueMsg.getHeaders()), MoreExecutors.directExecutor());
-=======
         } else if (transportApiRequestMsg.hasGetDeviceProfileRequestMsg()) {
             return Futures.transform(handle(transportApiRequestMsg.getGetDeviceProfileRequestMsg()),
                     value -> new TbProtoQueueMsg<>(tbProtoQueueMsg.getKey(), value, tbProtoQueueMsg.getHeaders()), MoreExecutors.directExecutor());
         }
         return Futures.transform(getEmptyTransportApiResponseFuture(),
                 value -> new TbProtoQueueMsg<>(tbProtoQueueMsg.getKey(), value, tbProtoQueueMsg.getHeaders()), MoreExecutors.directExecutor());
->>>>>>> d04a5195
     }
 
     private ListenableFuture<TransportApiResponseMsg> validateCredentials(String credentialsId, DeviceCredentialsType credentialsType) {
@@ -275,11 +263,7 @@
                         .setGetOrCreateDeviceResponseMsg(builder.build())
                         .build();
             } catch (JsonProcessingException e) {
-<<<<<<< HEAD
-                log.warn("[{}][{}] Failed to lookup device by gateway id and name", gatewayId, requestMsg.getDeviceName(), e);
-=======
                 log.warn("[{}] Failed to lookup device by gateway id and name: [{}]", gatewayId, requestMsg.getDeviceName(), e);
->>>>>>> d04a5195
                 throw new RuntimeException(e);
             } finally {
                 deviceCreationLock.unlock();
@@ -298,6 +282,7 @@
     private ListenableFuture<TransportApiResponseMsg> handleRegistration(TransportProtos.LwM2MRegistrationRequestMsg msg) {
         TenantId tenantId = new TenantId(UUID.fromString(msg.getTenantId()));
         String deviceName = msg.getEndpoint();
+        Lock deviceCreationLock = deviceCreationLocks.computeIfAbsent(deviceName, id -> new ReentrantLock());
         deviceCreationLock.lock();
         try {
             Device device = deviceService.findDeviceByTenantIdAndName(tenantId, deviceName);
