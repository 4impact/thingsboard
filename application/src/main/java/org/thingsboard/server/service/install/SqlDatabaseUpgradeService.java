/**
 * Copyright © 2016-2021 The Thingsboard Authors
 *
 * Licensed under the Apache License, Version 2.0 (the "License");
 * you may not use this file except in compliance with the License.
 * You may obtain a copy of the License at
 *
 *     http://www.apache.org/licenses/LICENSE-2.0
 *
 * Unless required by applicable law or agreed to in writing, software
 * distributed under the License is distributed on an "AS IS" BASIS,
 * WITHOUT WARRANTIES OR CONDITIONS OF ANY KIND, either express or implied.
 * See the License for the specific language governing permissions and
 * limitations under the License.
 */
package org.thingsboard.server.service.install;

import lombok.extern.slf4j.Slf4j;
import org.springframework.beans.factory.annotation.Autowired;
import org.springframework.beans.factory.annotation.Value;
import org.springframework.context.annotation.Profile;
import org.springframework.stereotype.Service;
import org.thingsboard.server.common.data.EntitySubtype;
import org.thingsboard.server.common.data.Tenant;
import org.thingsboard.server.common.data.page.PageData;
import org.thingsboard.server.common.data.page.PageLink;
import org.thingsboard.server.dao.dashboard.DashboardService;
import org.thingsboard.server.dao.device.DeviceProfileService;
import org.thingsboard.server.dao.device.DeviceService;
import org.thingsboard.server.dao.tenant.TenantService;
import org.thingsboard.server.dao.usagerecord.ApiUsageStateService;
import org.thingsboard.server.service.install.sql.SqlDbHelper;

import java.nio.charset.Charset;
import java.nio.file.Files;
import java.nio.file.Path;
import java.nio.file.Paths;
import java.sql.Connection;
import java.sql.DriverManager;
import java.sql.ResultSet;
import java.sql.SQLException;
import java.sql.SQLSyntaxErrorException;
import java.sql.SQLWarning;
import java.sql.Statement;
import java.util.List;

import static org.thingsboard.server.service.install.DatabaseHelper.ADDITIONAL_INFO;
import static org.thingsboard.server.service.install.DatabaseHelper.ASSIGNED_CUSTOMERS;
import static org.thingsboard.server.service.install.DatabaseHelper.CONFIGURATION;
import static org.thingsboard.server.service.install.DatabaseHelper.CUSTOMER_ID;
import static org.thingsboard.server.service.install.DatabaseHelper.DASHBOARD;
import static org.thingsboard.server.service.install.DatabaseHelper.END_TS;
import static org.thingsboard.server.service.install.DatabaseHelper.ENTITY_ID;
import static org.thingsboard.server.service.install.DatabaseHelper.ENTITY_TYPE;
import static org.thingsboard.server.service.install.DatabaseHelper.ENTITY_VIEW;
import static org.thingsboard.server.service.install.DatabaseHelper.ENTITY_VIEWS;
import static org.thingsboard.server.service.install.DatabaseHelper.ID;
import static org.thingsboard.server.service.install.DatabaseHelper.KEYS;
import static org.thingsboard.server.service.install.DatabaseHelper.NAME;
import static org.thingsboard.server.service.install.DatabaseHelper.SEARCH_TEXT;
import static org.thingsboard.server.service.install.DatabaseHelper.START_TS;
import static org.thingsboard.server.service.install.DatabaseHelper.TENANT_ID;
import static org.thingsboard.server.service.install.DatabaseHelper.TITLE;
import static org.thingsboard.server.service.install.DatabaseHelper.TYPE;

@Service
@Profile("install")
@Slf4j
public class SqlDatabaseUpgradeService implements DatabaseEntitiesUpgradeService {

    private static final String SCHEMA_UPDATE_SQL = "schema_update.sql";

    @Value("${spring.datasource.url}")
    private String dbUrl;

    @Value("${spring.datasource.username}")
    private String dbUserName;

    @Value("${spring.datasource.password}")
    private String dbPassword;

    @Autowired
    private DashboardService dashboardService;

    @Autowired
    private InstallScripts installScripts;

    @Autowired
    private SystemDataLoaderService systemDataLoaderService;

    @Autowired
    private TenantService tenantService;

    @Autowired
    private DeviceService deviceService;

    @Autowired
    private DeviceProfileService deviceProfileService;

    @Autowired
    private ApiUsageStateService apiUsageStateService;


    @Override
    public void upgradeDatabase(String fromVersion) throws Exception {
        switch (fromVersion) {
            case "1.3.0":
                log.info("Updating schema ...");
                Path schemaUpdateFile = Paths.get(installScripts.getDataDir(), "upgrade", "1.3.1", SCHEMA_UPDATE_SQL);
                try (Connection conn = DriverManager.getConnection(dbUrl, dbUserName, dbPassword)) {
                    loadSql(schemaUpdateFile, conn);
                }
                log.info("Schema updated.");
                break;
            case "1.3.1":
                try (Connection conn = DriverManager.getConnection(dbUrl, dbUserName, dbPassword)) {

                    log.info("Dumping dashboards ...");
                    Path dashboardsDump = SqlDbHelper.dumpTableIfExists(conn, DASHBOARD,
                            new String[]{ID, TENANT_ID, CUSTOMER_ID, TITLE, SEARCH_TEXT, ASSIGNED_CUSTOMERS, CONFIGURATION},
                            new String[]{"", "", "", "", "", "", ""},
                            "tb-dashboards", true);
                    log.info("Dashboards dumped.");

                    log.info("Updating schema ...");
                    schemaUpdateFile = Paths.get(installScripts.getDataDir(), "upgrade", "1.4.0", SCHEMA_UPDATE_SQL);
                    loadSql(schemaUpdateFile, conn);
                    log.info("Schema updated.");

                    log.info("Restoring dashboards ...");
                    if (dashboardsDump != null) {
                        SqlDbHelper.loadTable(conn, DASHBOARD,
                                new String[]{ID, TENANT_ID, TITLE, SEARCH_TEXT, CONFIGURATION}, dashboardsDump, true);
                        DatabaseHelper.upgradeTo40_assignDashboards(dashboardsDump, dashboardService, true);
                        Files.deleteIfExists(dashboardsDump);
                    }
                    log.info("Dashboards restored.");
                }
                break;
            case "1.4.0":
                try (Connection conn = DriverManager.getConnection(dbUrl, dbUserName, dbPassword)) {
                    log.info("Updating schema ...");
                    schemaUpdateFile = Paths.get(installScripts.getDataDir(), "upgrade", "2.0.0", SCHEMA_UPDATE_SQL);
                    loadSql(schemaUpdateFile, conn);
                    log.info("Schema updated.");
                }
                break;
            case "2.0.0":
                try (Connection conn = DriverManager.getConnection(dbUrl, dbUserName, dbPassword)) {
                    log.info("Updating schema ...");
                    schemaUpdateFile = Paths.get(installScripts.getDataDir(), "upgrade", "2.1.1", SCHEMA_UPDATE_SQL);
                    loadSql(schemaUpdateFile, conn);
                    log.info("Schema updated.");
                }
                break;
            case "2.1.1":
                try (Connection conn = DriverManager.getConnection(dbUrl, dbUserName, dbPassword)) {

                    log.info("Dumping entity views ...");
                    Path entityViewsDump = SqlDbHelper.dumpTableIfExists(conn, ENTITY_VIEWS,
                            new String[]{ID, ENTITY_ID, ENTITY_TYPE, TENANT_ID, CUSTOMER_ID, TYPE, NAME, KEYS, START_TS, END_TS, SEARCH_TEXT, ADDITIONAL_INFO},
                            new String[]{"", "", "", "", "", "default", "", "", "0", "0", "", ""},
                            "tb-entity-views", true);
                    log.info("Entity views dumped.");

                    log.info("Updating schema ...");
                    schemaUpdateFile = Paths.get(installScripts.getDataDir(), "upgrade", "2.1.2", SCHEMA_UPDATE_SQL);
                    loadSql(schemaUpdateFile, conn);
                    log.info("Schema updated.");

                    log.info("Restoring entity views ...");
                    if (entityViewsDump != null) {
                        SqlDbHelper.loadTable(conn, ENTITY_VIEW,
                                new String[]{ID, ENTITY_ID, ENTITY_TYPE, TENANT_ID, CUSTOMER_ID, TYPE, NAME, KEYS, START_TS, END_TS, SEARCH_TEXT, ADDITIONAL_INFO}, entityViewsDump, true);
                        Files.deleteIfExists(entityViewsDump);
                    }
                    log.info("Entity views restored.");
                }
                break;
            case "2.1.3":
                try (Connection conn = DriverManager.getConnection(dbUrl, dbUserName, dbPassword)) {
                    log.info("Updating schema ...");
                    schemaUpdateFile = Paths.get(installScripts.getDataDir(), "upgrade", "2.2.0", SCHEMA_UPDATE_SQL);
                    loadSql(schemaUpdateFile, conn);
                    log.info("Schema updated.");
                }
                break;
            case "2.3.0":
                try (Connection conn = DriverManager.getConnection(dbUrl, dbUserName, dbPassword)) {
                    log.info("Updating schema ...");
                    schemaUpdateFile = Paths.get(installScripts.getDataDir(), "upgrade", "2.3.1", SCHEMA_UPDATE_SQL);
                    loadSql(schemaUpdateFile, conn);
                    log.info("Schema updated.");
                }
                break;
            case "2.3.1":
                try (Connection conn = DriverManager.getConnection(dbUrl, dbUserName, dbPassword)) {
                    log.info("Updating schema ...");
                    schemaUpdateFile = Paths.get(installScripts.getDataDir(), "upgrade", "2.4.0", SCHEMA_UPDATE_SQL);
                    loadSql(schemaUpdateFile, conn);
                    try {
                        conn.createStatement().execute("ALTER TABLE device ADD COLUMN label varchar(255)"); //NOSONAR, ignoring because method used to execute thingsboard database upgrade script
                    } catch (Exception e) {
                    }
                    log.info("Schema updated.");
                }
                break;
            case "2.4.1":
                try (Connection conn = DriverManager.getConnection(dbUrl, dbUserName, dbPassword)) {
                    log.info("Updating schema ...");
                    try {
                        conn.createStatement().execute("ALTER TABLE asset ADD COLUMN label varchar(255)"); //NOSONAR, ignoring because method used to execute thingsboard database upgrade script
                    } catch (Exception e) {
                    }
                    schemaUpdateFile = Paths.get(installScripts.getDataDir(), "upgrade", "2.4.2", SCHEMA_UPDATE_SQL);
                    loadSql(schemaUpdateFile, conn);
                    try {
                        conn.createStatement().execute("ALTER TABLE device ADD CONSTRAINT device_name_unq_key UNIQUE (tenant_id, name)"); //NOSONAR, ignoring because method used to execute thingsboard database upgrade script
                    } catch (Exception e) {
                    }
                    try {
                        conn.createStatement().execute("ALTER TABLE device_credentials ADD CONSTRAINT device_credentials_id_unq_key UNIQUE (credentials_id)"); //NOSONAR, ignoring because method used to execute thingsboard database upgrade script
                    } catch (Exception e) {
                    }
                    try {
                        conn.createStatement().execute("ALTER TABLE asset ADD CONSTRAINT asset_name_unq_key UNIQUE (tenant_id, name)"); //NOSONAR, ignoring because method used to execute thingsboard database upgrade script
                    } catch (Exception e) {
                    }
                    log.info("Schema updated.");
                }
                break;
            case "2.4.2":
                try (Connection conn = DriverManager.getConnection(dbUrl, dbUserName, dbPassword)) {
                    log.info("Updating schema ...");
                    try {
                        conn.createStatement().execute("ALTER TABLE alarm ADD COLUMN propagate_relation_types varchar"); //NOSONAR, ignoring because method used to execute thingsboard database upgrade script
                    } catch (Exception e) {
                    }
                    log.info("Schema updated.");
                }
                break;
            case "2.4.3":
                try (Connection conn = DriverManager.getConnection(dbUrl, dbUserName, dbPassword)) {
                    log.info("Updating schema ...");
                    try {
                        conn.createStatement().execute("ALTER TABLE attribute_kv ADD COLUMN json_v json;");
                    } catch (Exception e) {
                        if (e instanceof SQLSyntaxErrorException) {
                            try {
                                conn.createStatement().execute("ALTER TABLE attribute_kv ADD COLUMN json_v varchar(10000000);");
                            } catch (Exception e1) {
                            }
                        }
                    }
                    try {
                        conn.createStatement().execute("ALTER TABLE tenant ADD COLUMN isolated_tb_core boolean DEFAULT (false), ADD COLUMN isolated_tb_rule_engine boolean DEFAULT (false)");
                    } catch (Exception e) {
                    }
                    try {
                        long ts = System.currentTimeMillis();
                        conn.createStatement().execute("ALTER TABLE event ADD COLUMN ts bigint DEFAULT " + ts + ";"); //NOSONAR, ignoring because method used to execute thingsboard database upgrade script
                    } catch (Exception e) {
                    }
                    log.info("Schema updated.");
                }
                break;
            case "3.0.1":
                try (Connection conn = DriverManager.getConnection(dbUrl, dbUserName, dbPassword)) {
                    log.info("Updating schema ...");
                    if (isOldSchema(conn, 3000001)) {
                        String[] tables = new String[]{"admin_settings", "alarm", "asset", "audit_log", "attribute_kv",
                                "component_descriptor", "customer", "dashboard", "device", "device_credentials", "event",
                                "relation", "tb_user", "tenant", "user_credentials", "widget_type", "widgets_bundle",
                                "rule_chain", "rule_node", "entity_view"};
                        schemaUpdateFile = Paths.get(installScripts.getDataDir(), "upgrade", "3.0.1", "schema_update_to_uuid.sql");
                        loadSql(schemaUpdateFile, conn);

                        conn.createStatement().execute("call drop_all_idx()");

                        log.info("Optimizing alarm relations...");
                        conn.createStatement().execute("DELETE from relation WHERE relation_type_group = 'ALARM' AND relation_type <> 'ALARM_ANY';");
                        conn.createStatement().execute("DELETE from relation WHERE relation_type_group = 'ALARM' AND relation_type = 'ALARM_ANY' " +
                                "AND exists(SELECT * FROM alarm WHERE alarm.id = relation.to_id AND alarm.originator_id = relation.from_id)");
                        log.info("Alarm relations optimized.");

                        for (String table : tables) {
                            log.info("Updating table {}.", table);
                            Statement statement = conn.createStatement();
                            statement.execute("call update_" + table + "();");

                            SQLWarning warnings = statement.getWarnings();
                            if (warnings != null) {
                                log.info("{}", warnings.getMessage());
                                SQLWarning nextWarning = warnings.getNextWarning();
                                while (nextWarning != null) {
                                    log.info("{}", nextWarning.getMessage());
                                    nextWarning = nextWarning.getNextWarning();
                                }
                            }

                            conn.createStatement().execute("DROP PROCEDURE update_" + table);
                            log.info("Table {} updated.", table);
                        }
                        conn.createStatement().execute("call create_all_idx()");

                        conn.createStatement().execute("DROP PROCEDURE drop_all_idx");
                        conn.createStatement().execute("DROP PROCEDURE create_all_idx");
                        conn.createStatement().execute("DROP FUNCTION column_type_to_uuid");

                        log.info("Updating alarm relations...");
                        conn.createStatement().execute("UPDATE relation SET relation_type = 'ANY' WHERE relation_type_group = 'ALARM' AND relation_type = 'ALARM_ANY';");
                        log.info("Alarm relations updated.");

                        conn.createStatement().execute("UPDATE tb_schema_settings SET schema_version = 3001000;");

                        conn.createStatement().execute("VACUUM FULL");
                    }
                    log.info("Schema updated.");
                } catch (Exception e) {
                    log.error("Failed updating schema!!!", e);
                }
                break;
            case "3.1.0":
                try (Connection conn = DriverManager.getConnection(dbUrl, dbUserName, dbPassword)) {
                    log.info("Updating schema ...");
                    schemaUpdateFile = Paths.get(installScripts.getDataDir(), "upgrade", "3.1.0", SCHEMA_UPDATE_SQL);
                    loadSql(schemaUpdateFile, conn);
                    log.info("Schema updated.");
                }
                break;
            case "3.1.1":
                try (Connection conn = DriverManager.getConnection(dbUrl, dbUserName, dbPassword)) {
                    log.info("Updating schema ...");
                    if (isOldSchema(conn, 3001000)) {

                        try {
                            conn.createStatement().execute("ALTER TABLE device ADD COLUMN device_profile_id uuid, ADD COLUMN device_data jsonb");
                        } catch (Exception e) {
                        }

                        try {
                            conn.createStatement().execute("ALTER TABLE tenant ADD COLUMN tenant_profile_id uuid");
                        } catch (Exception e) {
                        }

                        try {
                            conn.createStatement().execute("CREATE TABLE IF NOT EXISTS rule_node_state (" +
                                    " id uuid NOT NULL CONSTRAINT rule_node_state_pkey PRIMARY KEY," +
                                    " created_time bigint NOT NULL," +
                                    " rule_node_id uuid NOT NULL," +
                                    " entity_type varchar(32) NOT NULL," +
                                    " entity_id uuid NOT NULL," +
                                    " state_data varchar(16384) NOT NULL," +
                                    " CONSTRAINT rule_node_state_unq_key UNIQUE (rule_node_id, entity_id)," +
                                    " CONSTRAINT fk_rule_node_state_node_id FOREIGN KEY (rule_node_id) REFERENCES rule_node(id) ON DELETE CASCADE)");
                        } catch (Exception e) {
                        }

                        try {
                            conn.createStatement().execute("CREATE TABLE IF NOT EXISTS api_usage_state (" +
                                    " id uuid NOT NULL CONSTRAINT usage_record_pkey PRIMARY KEY," +
                                    " created_time bigint NOT NULL," +
                                    " tenant_id uuid," +
                                    " entity_type varchar(32)," +
                                    " entity_id uuid," +
                                    " transport varchar(32)," +
                                    " db_storage varchar(32)," +
                                    " re_exec varchar(32)," +
                                    " js_exec varchar(32)," +
                                    " email_exec varchar(32)," +
                                    " sms_exec varchar(32)," +
                                    " CONSTRAINT api_usage_state_unq_key UNIQUE (tenant_id, entity_id)\n" +
                                    ");");
                        } catch (Exception e) {
                        }

                        schemaUpdateFile = Paths.get(installScripts.getDataDir(), "upgrade", "3.1.1", "schema_update_before.sql");
                        loadSql(schemaUpdateFile, conn);

                        log.info("Creating default tenant profiles...");
                        systemDataLoaderService.createDefaultTenantProfiles();

                        log.info("Updating tenant profiles...");
                        conn.createStatement().execute("call update_tenant_profiles()");

                        log.info("Creating default device profiles...");
                        PageLink pageLink = new PageLink(100);
                        PageData<Tenant> pageData;
                        do {
                            pageData = tenantService.findTenants(pageLink);
                            for (Tenant tenant : pageData.getData()) {
                                try {
                                    apiUsageStateService.createDefaultApiUsageState(tenant.getId());
                                } catch (Exception e) {
                                }
                                List<EntitySubtype> deviceTypes = deviceService.findDeviceTypesByTenantId(tenant.getId()).get();
                                try {
                                    deviceProfileService.createDefaultDeviceProfile(tenant.getId());
                                } catch (Exception e) {
                                }
                                for (EntitySubtype deviceType : deviceTypes) {
                                    try {
                                        deviceProfileService.findOrCreateDeviceProfile(tenant.getId(), deviceType.getType());
                                    } catch (Exception e) {
                                    }
                                }
                            }
                            pageLink = pageLink.nextPageLink();
                        } while (pageData.hasNext());

                        log.info("Updating device profiles...");
                        conn.createStatement().execute("call update_device_profiles()");

                        schemaUpdateFile = Paths.get(installScripts.getDataDir(), "upgrade", "3.1.1", "schema_update_after.sql");
                        loadSql(schemaUpdateFile, conn);

                        conn.createStatement().execute("UPDATE tb_schema_settings SET schema_version = 3002000;");
                    }
                    log.info("Schema updated.");
                } catch (Exception e) {
                    log.error("Failed updating schema!!!", e);
                }
                break;
            case "3.2.0":
                try (Connection conn = DriverManager.getConnection(dbUrl, dbUserName, dbPassword)) {
                    log.info("Updating schema ...");
                    try {
                        conn.createStatement().execute("CREATE INDEX IF NOT EXISTS idx_device_device_profile_id ON device(tenant_id, device_profile_id);");
                        conn.createStatement().execute("ALTER TABLE dashboard ALTER COLUMN configuration TYPE varchar;");
                        conn.createStatement().execute("UPDATE tb_schema_settings SET schema_version = 3002001;");
                    } catch (Exception e) {
                        log.error("Failed updating schema!!!", e);
                    }
                    log.info("Schema updated.");
                }
                break;
<<<<<<< HEAD
            case "3.2.1":
                try (Connection conn = DriverManager.getConnection(dbUrl, dbUserName, dbPassword)) {
                    log.info("Updating schema ...");
                    schemaUpdateFile = Paths.get(installScripts.getDataDir(), "upgrade", "3.2.1", SCHEMA_UPDATE_SQL);
                    loadSql(schemaUpdateFile, conn);
                    try {
                        conn.createStatement().execute("ALTER TABLE rule_chain ADD type varchar(255) DEFAULT 'CORE'"); //NOSONAR, ignoring because method used to execute thingsboard database upgrade script
                    } catch (Exception e) {}
=======
            case "3.2.2":
                try (Connection conn = DriverManager.getConnection(dbUrl, dbUserName, dbPassword)) {
                    log.info("Updating schema ...");
                    try {
                        conn.createStatement().execute("CREATE TABLE IF NOT EXISTS resource (" +
                                " tenant_id uuid NOT NULL," +
                                " resource_type varchar(32) NOT NULL," +
                                " resource_id varchar(255) NOT NULL," +
                                " resource_value varchar," +
                                " CONSTRAINT resource_unq_key UNIQUE (tenant_id, resource_type, resource_id)" +
                                " );");

                        conn.createStatement().execute("UPDATE tb_schema_settings SET schema_version = 3003000;");
                        installScripts.loadSystemLwm2mResources();
                    } catch (Exception e) {
                        log.error("Failed updating schema!!!", e);
                    }
>>>>>>> 3420eeb9
                    log.info("Schema updated.");
                }
                break;
            default:
                throw new RuntimeException("Unable to upgrade SQL database, unsupported fromVersion: " + fromVersion);
        }
    }

    private void loadSql(Path sqlFile, Connection conn) throws Exception {
        String sql = new String(Files.readAllBytes(sqlFile), Charset.forName("UTF-8"));
        conn.createStatement().execute(sql); //NOSONAR, ignoring because method used to execute thingsboard database upgrade script
        Thread.sleep(5000);
    }

    protected boolean isOldSchema(Connection conn, long fromVersion) {
        boolean isOldSchema = true;
        try {
            Statement statement = conn.createStatement();
            statement.execute("CREATE TABLE IF NOT EXISTS tb_schema_settings ( schema_version bigint NOT NULL, CONSTRAINT tb_schema_settings_pkey PRIMARY KEY (schema_version));");
            Thread.sleep(1000);
            ResultSet resultSet = statement.executeQuery("SELECT schema_version FROM tb_schema_settings;");
            if (resultSet.next()) {
                isOldSchema = resultSet.getLong(1) <= fromVersion;
            } else {
                resultSet.close();
                statement.execute("INSERT INTO tb_schema_settings (schema_version) VALUES (" + fromVersion + ")");
            }
            statement.close();
        } catch (InterruptedException | SQLException e) {
            log.info("Failed to check current PostgreSQL schema due to: {}", e.getMessage());
        }
        return isOldSchema;
    }
}<|MERGE_RESOLUTION|>--- conflicted
+++ resolved
@@ -434,20 +434,16 @@
                     log.info("Schema updated.");
                 }
                 break;
-<<<<<<< HEAD
-            case "3.2.1":
-                try (Connection conn = DriverManager.getConnection(dbUrl, dbUserName, dbPassword)) {
-                    log.info("Updating schema ...");
-                    schemaUpdateFile = Paths.get(installScripts.getDataDir(), "upgrade", "3.2.1", SCHEMA_UPDATE_SQL);
-                    loadSql(schemaUpdateFile, conn);
-                    try {
-                        conn.createStatement().execute("ALTER TABLE rule_chain ADD type varchar(255) DEFAULT 'CORE'"); //NOSONAR, ignoring because method used to execute thingsboard database upgrade script
-                    } catch (Exception e) {}
-=======
             case "3.2.2":
                 try (Connection conn = DriverManager.getConnection(dbUrl, dbUserName, dbPassword)) {
                     log.info("Updating schema ...");
                     try {
+                        schemaUpdateFile = Paths.get(installScripts.getDataDir(), "upgrade", "3.2.2", SCHEMA_UPDATE_SQL);
+                        loadSql(schemaUpdateFile, conn);
+                        try {
+                            conn.createStatement().execute("ALTER TABLE rule_chain ADD type varchar(255) DEFAULT 'CORE'"); //NOSONAR, ignoring because method used to execute thingsboard database upgrade script
+                        } catch (Exception e) {}
+
                         conn.createStatement().execute("CREATE TABLE IF NOT EXISTS resource (" +
                                 " tenant_id uuid NOT NULL," +
                                 " resource_type varchar(32) NOT NULL," +
@@ -461,7 +457,6 @@
                     } catch (Exception e) {
                         log.error("Failed updating schema!!!", e);
                     }
->>>>>>> 3420eeb9
                     log.info("Schema updated.");
                 }
                 break;
