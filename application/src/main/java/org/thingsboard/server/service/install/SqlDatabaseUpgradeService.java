/**
 * Copyright © 2016-2021 The Thingsboard Authors
 *
 * Licensed under the Apache License, Version 2.0 (the "License");
 * you may not use this file except in compliance with the License.
 * You may obtain a copy of the License at
 *
 *     http://www.apache.org/licenses/LICENSE-2.0
 *
 * Unless required by applicable law or agreed to in writing, software
 * distributed under the License is distributed on an "AS IS" BASIS,
 * WITHOUT WARRANTIES OR CONDITIONS OF ANY KIND, either express or implied.
 * See the License for the specific language governing permissions and
 * limitations under the License.
 */
package org.thingsboard.server.service.install;

import lombok.extern.slf4j.Slf4j;
import org.springframework.beans.factory.annotation.Autowired;
import org.springframework.beans.factory.annotation.Value;
import org.springframework.context.annotation.Profile;
import org.springframework.stereotype.Service;
import org.thingsboard.server.common.data.EntitySubtype;
import org.thingsboard.server.common.data.Tenant;
import org.thingsboard.server.common.data.page.PageData;
import org.thingsboard.server.common.data.page.PageLink;
import org.thingsboard.server.dao.dashboard.DashboardService;
import org.thingsboard.server.dao.device.DeviceProfileService;
import org.thingsboard.server.dao.device.DeviceService;
import org.thingsboard.server.dao.tenant.TenantService;
import org.thingsboard.server.dao.usagerecord.ApiUsageStateService;
import org.thingsboard.server.service.install.sql.SqlDbHelper;

import java.nio.charset.Charset;
import java.nio.file.Files;
import java.nio.file.Path;
import java.nio.file.Paths;
import java.sql.Connection;
import java.sql.DriverManager;
import java.sql.ResultSet;
import java.sql.SQLException;
import java.sql.SQLSyntaxErrorException;
import java.sql.SQLWarning;
import java.sql.Statement;
import java.util.List;

import static org.thingsboard.server.service.install.DatabaseHelper.ADDITIONAL_INFO;
import static org.thingsboard.server.service.install.DatabaseHelper.ASSIGNED_CUSTOMERS;
import static org.thingsboard.server.service.install.DatabaseHelper.CONFIGURATION;
import static org.thingsboard.server.service.install.DatabaseHelper.CUSTOMER_ID;
import static org.thingsboard.server.service.install.DatabaseHelper.DASHBOARD;
import static org.thingsboard.server.service.install.DatabaseHelper.END_TS;
import static org.thingsboard.server.service.install.DatabaseHelper.ENTITY_ID;
import static org.thingsboard.server.service.install.DatabaseHelper.ENTITY_TYPE;
import static org.thingsboard.server.service.install.DatabaseHelper.ENTITY_VIEW;
import static org.thingsboard.server.service.install.DatabaseHelper.ENTITY_VIEWS;
import static org.thingsboard.server.service.install.DatabaseHelper.ID;
import static org.thingsboard.server.service.install.DatabaseHelper.KEYS;
import static org.thingsboard.server.service.install.DatabaseHelper.NAME;
import static org.thingsboard.server.service.install.DatabaseHelper.SEARCH_TEXT;
import static org.thingsboard.server.service.install.DatabaseHelper.START_TS;
import static org.thingsboard.server.service.install.DatabaseHelper.TENANT_ID;
import static org.thingsboard.server.service.install.DatabaseHelper.TITLE;
import static org.thingsboard.server.service.install.DatabaseHelper.TYPE;

@Service
@Profile("install")
@Slf4j
public class SqlDatabaseUpgradeService implements DatabaseEntitiesUpgradeService {

    private static final String SCHEMA_UPDATE_SQL = "schema_update.sql";

    @Value("${spring.datasource.url}")
    private String dbUrl;

    @Value("${spring.datasource.username}")
    private String dbUserName;

    @Value("${spring.datasource.password}")
    private String dbPassword;

    @Autowired
    private DashboardService dashboardService;

    @Autowired
    private InstallScripts installScripts;

    @Autowired
    private SystemDataLoaderService systemDataLoaderService;

    @Autowired
    private TenantService tenantService;

    @Autowired
    private DeviceService deviceService;

    @Autowired
    private DeviceProfileService deviceProfileService;

    @Autowired
    private ApiUsageStateService apiUsageStateService;


    @Override
    public void upgradeDatabase(String fromVersion) throws Exception {
        switch (fromVersion) {
            case "1.3.0":
                log.info("Updating schema ...");
                Path schemaUpdateFile = Paths.get(installScripts.getDataDir(), "upgrade", "1.3.1", SCHEMA_UPDATE_SQL);
                try (Connection conn = DriverManager.getConnection(dbUrl, dbUserName, dbPassword)) {
                    loadSql(schemaUpdateFile, conn);
                }
                log.info("Schema updated.");
                break;
            case "1.3.1":
                try (Connection conn = DriverManager.getConnection(dbUrl, dbUserName, dbPassword)) {

                    log.info("Dumping dashboards ...");
                    Path dashboardsDump = SqlDbHelper.dumpTableIfExists(conn, DASHBOARD,
                            new String[]{ID, TENANT_ID, CUSTOMER_ID, TITLE, SEARCH_TEXT, ASSIGNED_CUSTOMERS, CONFIGURATION},
                            new String[]{"", "", "", "", "", "", ""},
                            "tb-dashboards", true);
                    log.info("Dashboards dumped.");

                    log.info("Updating schema ...");
                    schemaUpdateFile = Paths.get(installScripts.getDataDir(), "upgrade", "1.4.0", SCHEMA_UPDATE_SQL);
                    loadSql(schemaUpdateFile, conn);
                    log.info("Schema updated.");

                    log.info("Restoring dashboards ...");
                    if (dashboardsDump != null) {
                        SqlDbHelper.loadTable(conn, DASHBOARD,
                                new String[]{ID, TENANT_ID, TITLE, SEARCH_TEXT, CONFIGURATION}, dashboardsDump, true);
                        DatabaseHelper.upgradeTo40_assignDashboards(dashboardsDump, dashboardService, true);
                        Files.deleteIfExists(dashboardsDump);
                    }
                    log.info("Dashboards restored.");
                }
                break;
            case "1.4.0":
                try (Connection conn = DriverManager.getConnection(dbUrl, dbUserName, dbPassword)) {
                    log.info("Updating schema ...");
                    schemaUpdateFile = Paths.get(installScripts.getDataDir(), "upgrade", "2.0.0", SCHEMA_UPDATE_SQL);
                    loadSql(schemaUpdateFile, conn);
                    log.info("Schema updated.");
                }
                break;
            case "2.0.0":
                try (Connection conn = DriverManager.getConnection(dbUrl, dbUserName, dbPassword)) {
                    log.info("Updating schema ...");
                    schemaUpdateFile = Paths.get(installScripts.getDataDir(), "upgrade", "2.1.1", SCHEMA_UPDATE_SQL);
                    loadSql(schemaUpdateFile, conn);
                    log.info("Schema updated.");
                }
                break;
            case "2.1.1":
                try (Connection conn = DriverManager.getConnection(dbUrl, dbUserName, dbPassword)) {

                    log.info("Dumping entity views ...");
                    Path entityViewsDump = SqlDbHelper.dumpTableIfExists(conn, ENTITY_VIEWS,
                            new String[]{ID, ENTITY_ID, ENTITY_TYPE, TENANT_ID, CUSTOMER_ID, TYPE, NAME, KEYS, START_TS, END_TS, SEARCH_TEXT, ADDITIONAL_INFO},
                            new String[]{"", "", "", "", "", "default", "", "", "0", "0", "", ""},
                            "tb-entity-views", true);
                    log.info("Entity views dumped.");

                    log.info("Updating schema ...");
                    schemaUpdateFile = Paths.get(installScripts.getDataDir(), "upgrade", "2.1.2", SCHEMA_UPDATE_SQL);
                    loadSql(schemaUpdateFile, conn);
                    log.info("Schema updated.");

                    log.info("Restoring entity views ...");
                    if (entityViewsDump != null) {
                        SqlDbHelper.loadTable(conn, ENTITY_VIEW,
                                new String[]{ID, ENTITY_ID, ENTITY_TYPE, TENANT_ID, CUSTOMER_ID, TYPE, NAME, KEYS, START_TS, END_TS, SEARCH_TEXT, ADDITIONAL_INFO}, entityViewsDump, true);
                        Files.deleteIfExists(entityViewsDump);
                    }
                    log.info("Entity views restored.");
                }
                break;
            case "2.1.3":
                try (Connection conn = DriverManager.getConnection(dbUrl, dbUserName, dbPassword)) {
                    log.info("Updating schema ...");
                    schemaUpdateFile = Paths.get(installScripts.getDataDir(), "upgrade", "2.2.0", SCHEMA_UPDATE_SQL);
                    loadSql(schemaUpdateFile, conn);
                    log.info("Schema updated.");
                }
                break;
            case "2.3.0":
                try (Connection conn = DriverManager.getConnection(dbUrl, dbUserName, dbPassword)) {
                    log.info("Updating schema ...");
                    schemaUpdateFile = Paths.get(installScripts.getDataDir(), "upgrade", "2.3.1", SCHEMA_UPDATE_SQL);
                    loadSql(schemaUpdateFile, conn);
                    log.info("Schema updated.");
                }
                break;
            case "2.3.1":
                try (Connection conn = DriverManager.getConnection(dbUrl, dbUserName, dbPassword)) {
                    log.info("Updating schema ...");
                    schemaUpdateFile = Paths.get(installScripts.getDataDir(), "upgrade", "2.4.0", SCHEMA_UPDATE_SQL);
                    loadSql(schemaUpdateFile, conn);
                    try {
                        conn.createStatement().execute("ALTER TABLE device ADD COLUMN label varchar(255)"); //NOSONAR, ignoring because method used to execute thingsboard database upgrade script
                    } catch (Exception e) {
                    }
                    log.info("Schema updated.");
                }
                break;
            case "2.4.1":
                try (Connection conn = DriverManager.getConnection(dbUrl, dbUserName, dbPassword)) {
                    log.info("Updating schema ...");
                    try {
                        conn.createStatement().execute("ALTER TABLE asset ADD COLUMN label varchar(255)"); //NOSONAR, ignoring because method used to execute thingsboard database upgrade script
                    } catch (Exception e) {
                    }
                    schemaUpdateFile = Paths.get(installScripts.getDataDir(), "upgrade", "2.4.2", SCHEMA_UPDATE_SQL);
                    loadSql(schemaUpdateFile, conn);
                    try {
                        conn.createStatement().execute("ALTER TABLE device ADD CONSTRAINT device_name_unq_key UNIQUE (tenant_id, name)"); //NOSONAR, ignoring because method used to execute thingsboard database upgrade script
                    } catch (Exception e) {
                    }
                    try {
                        conn.createStatement().execute("ALTER TABLE device_credentials ADD CONSTRAINT device_credentials_id_unq_key UNIQUE (credentials_id)"); //NOSONAR, ignoring because method used to execute thingsboard database upgrade script
                    } catch (Exception e) {
                    }
                    try {
                        conn.createStatement().execute("ALTER TABLE asset ADD CONSTRAINT asset_name_unq_key UNIQUE (tenant_id, name)"); //NOSONAR, ignoring because method used to execute thingsboard database upgrade script
                    } catch (Exception e) {
                    }
                    log.info("Schema updated.");
                }
                break;
            case "2.4.2":
                try (Connection conn = DriverManager.getConnection(dbUrl, dbUserName, dbPassword)) {
                    log.info("Updating schema ...");
                    try {
                        conn.createStatement().execute("ALTER TABLE alarm ADD COLUMN propagate_relation_types varchar"); //NOSONAR, ignoring because method used to execute thingsboard database upgrade script
                    } catch (Exception e) {
                    }
                    log.info("Schema updated.");
                }
                break;
            case "2.4.3":
                try (Connection conn = DriverManager.getConnection(dbUrl, dbUserName, dbPassword)) {
                    log.info("Updating schema ...");
                    try {
                        conn.createStatement().execute("ALTER TABLE attribute_kv ADD COLUMN json_v json;");
                    } catch (Exception e) {
                        if (e instanceof SQLSyntaxErrorException) {
                            try {
                                conn.createStatement().execute("ALTER TABLE attribute_kv ADD COLUMN json_v varchar(10000000);");
                            } catch (Exception e1) {
                            }
                        }
                    }
                    try {
                        conn.createStatement().execute("ALTER TABLE tenant ADD COLUMN isolated_tb_core boolean DEFAULT (false), ADD COLUMN isolated_tb_rule_engine boolean DEFAULT (false)");
                    } catch (Exception e) {
                    }
                    try {
                        long ts = System.currentTimeMillis();
                        conn.createStatement().execute("ALTER TABLE event ADD COLUMN ts bigint DEFAULT " + ts + ";"); //NOSONAR, ignoring because method used to execute thingsboard database upgrade script
                    } catch (Exception e) {
                    }
                    log.info("Schema updated.");
                }
                break;
            case "3.0.1":
                try (Connection conn = DriverManager.getConnection(dbUrl, dbUserName, dbPassword)) {
                    log.info("Updating schema ...");
                    if (isOldSchema(conn, 3000001)) {
                        String[] tables = new String[]{"admin_settings", "alarm", "asset", "audit_log", "attribute_kv",
                                "component_descriptor", "customer", "dashboard", "device", "device_credentials", "event",
                                "relation", "tb_user", "tenant", "user_credentials", "widget_type", "widgets_bundle",
                                "rule_chain", "rule_node", "entity_view"};
                        schemaUpdateFile = Paths.get(installScripts.getDataDir(), "upgrade", "3.0.1", "schema_update_to_uuid.sql");
                        loadSql(schemaUpdateFile, conn);

                        conn.createStatement().execute("call drop_all_idx()");

                        log.info("Optimizing alarm relations...");
                        conn.createStatement().execute("DELETE from relation WHERE relation_type_group = 'ALARM' AND relation_type <> 'ALARM_ANY';");
                        conn.createStatement().execute("DELETE from relation WHERE relation_type_group = 'ALARM' AND relation_type = 'ALARM_ANY' " +
                                "AND exists(SELECT * FROM alarm WHERE alarm.id = relation.to_id AND alarm.originator_id = relation.from_id)");
                        log.info("Alarm relations optimized.");

                        for (String table : tables) {
                            log.info("Updating table {}.", table);
                            Statement statement = conn.createStatement();
                            statement.execute("call update_" + table + "();");

                            SQLWarning warnings = statement.getWarnings();
                            if (warnings != null) {
                                log.info("{}", warnings.getMessage());
                                SQLWarning nextWarning = warnings.getNextWarning();
                                while (nextWarning != null) {
                                    log.info("{}", nextWarning.getMessage());
                                    nextWarning = nextWarning.getNextWarning();
                                }
                            }

                            conn.createStatement().execute("DROP PROCEDURE update_" + table);
                            log.info("Table {} updated.", table);
                        }
                        conn.createStatement().execute("call create_all_idx()");

                        conn.createStatement().execute("DROP PROCEDURE drop_all_idx");
                        conn.createStatement().execute("DROP PROCEDURE create_all_idx");
                        conn.createStatement().execute("DROP FUNCTION column_type_to_uuid");

                        log.info("Updating alarm relations...");
                        conn.createStatement().execute("UPDATE relation SET relation_type = 'ANY' WHERE relation_type_group = 'ALARM' AND relation_type = 'ALARM_ANY';");
                        log.info("Alarm relations updated.");

                        conn.createStatement().execute("UPDATE tb_schema_settings SET schema_version = 3001000;");

                        conn.createStatement().execute("VACUUM FULL");
                    }
                    log.info("Schema updated.");
                } catch (Exception e) {
                    log.error("Failed updating schema!!!", e);
                }
                break;
            case "3.1.0":
                try (Connection conn = DriverManager.getConnection(dbUrl, dbUserName, dbPassword)) {
                    log.info("Updating schema ...");
                    schemaUpdateFile = Paths.get(installScripts.getDataDir(), "upgrade", "3.1.0", SCHEMA_UPDATE_SQL);
                    loadSql(schemaUpdateFile, conn);
                    log.info("Schema updated.");
                }
                break;
            case "3.1.1":
                try (Connection conn = DriverManager.getConnection(dbUrl, dbUserName, dbPassword)) {
                    log.info("Updating schema ...");
                    if (isOldSchema(conn, 3001000)) {

                        try {
                            conn.createStatement().execute("ALTER TABLE device ADD COLUMN device_profile_id uuid, ADD COLUMN device_data jsonb");
                        } catch (Exception e) {
                        }

                        try {
                            conn.createStatement().execute("ALTER TABLE tenant ADD COLUMN tenant_profile_id uuid");
                        } catch (Exception e) {
                        }

                        try {
                            conn.createStatement().execute("CREATE TABLE IF NOT EXISTS rule_node_state (" +
                                    " id uuid NOT NULL CONSTRAINT rule_node_state_pkey PRIMARY KEY," +
                                    " created_time bigint NOT NULL," +
                                    " rule_node_id uuid NOT NULL," +
                                    " entity_type varchar(32) NOT NULL," +
                                    " entity_id uuid NOT NULL," +
                                    " state_data varchar(16384) NOT NULL," +
                                    " CONSTRAINT rule_node_state_unq_key UNIQUE (rule_node_id, entity_id)," +
                                    " CONSTRAINT fk_rule_node_state_node_id FOREIGN KEY (rule_node_id) REFERENCES rule_node(id) ON DELETE CASCADE)");
                        } catch (Exception e) {
                        }

                        try {
                            conn.createStatement().execute("CREATE TABLE IF NOT EXISTS api_usage_state (" +
                                    " id uuid NOT NULL CONSTRAINT usage_record_pkey PRIMARY KEY," +
                                    " created_time bigint NOT NULL," +
                                    " tenant_id uuid," +
                                    " entity_type varchar(32)," +
                                    " entity_id uuid," +
                                    " transport varchar(32)," +
                                    " db_storage varchar(32)," +
                                    " re_exec varchar(32)," +
                                    " js_exec varchar(32)," +
                                    " email_exec varchar(32)," +
                                    " sms_exec varchar(32)," +
                                    " CONSTRAINT api_usage_state_unq_key UNIQUE (tenant_id, entity_id)\n" +
                                    ");");
                        } catch (Exception e) {
                        }

                        schemaUpdateFile = Paths.get(installScripts.getDataDir(), "upgrade", "3.1.1", "schema_update_before.sql");
                        loadSql(schemaUpdateFile, conn);

                        log.info("Creating default tenant profiles...");
                        systemDataLoaderService.createDefaultTenantProfiles();

                        log.info("Updating tenant profiles...");
                        conn.createStatement().execute("call update_tenant_profiles()");

                        log.info("Creating default device profiles...");
                        PageLink pageLink = new PageLink(100);
                        PageData<Tenant> pageData;
                        do {
                            pageData = tenantService.findTenants(pageLink);
                            for (Tenant tenant : pageData.getData()) {
                                try {
                                    apiUsageStateService.createDefaultApiUsageState(tenant.getId());
                                } catch (Exception e) {
                                }
                                List<EntitySubtype> deviceTypes = deviceService.findDeviceTypesByTenantId(tenant.getId()).get();
                                try {
                                    deviceProfileService.createDefaultDeviceProfile(tenant.getId());
                                } catch (Exception e) {
                                }
                                for (EntitySubtype deviceType : deviceTypes) {
                                    try {
                                        deviceProfileService.findOrCreateDeviceProfile(tenant.getId(), deviceType.getType());
                                    } catch (Exception e) {
                                    }
                                }
                            }
                            pageLink = pageLink.nextPageLink();
                        } while (pageData.hasNext());

                        log.info("Updating device profiles...");
                        conn.createStatement().execute("call update_device_profiles()");

                        schemaUpdateFile = Paths.get(installScripts.getDataDir(), "upgrade", "3.1.1", "schema_update_after.sql");
                        loadSql(schemaUpdateFile, conn);

                        conn.createStatement().execute("UPDATE tb_schema_settings SET schema_version = 3002000;");
                    }
                    log.info("Schema updated.");
                } catch (Exception e) {
                    log.error("Failed updating schema!!!", e);
                }
                break;
            case "3.2.0":
                try (Connection conn = DriverManager.getConnection(dbUrl, dbUserName, dbPassword)) {
                    log.info("Updating schema ...");
                    try {
<<<<<<< HEAD
                        conn.createStatement().execute("CREATE INDEX IF NOT EXISTS idx_device_device_profile_id ON device(tenant_id, device_profile_id);");
                        conn.createStatement().execute("ALTER TABLE dashboard ALTER COLUMN configuration TYPE varchar;");
                        conn.createStatement().execute("UPDATE tb_schema_settings SET schema_version = 3002001;");
                    } catch (Exception e) {
                        log.error("Failed updating schema!!!", e);
                    }
                    log.info("Schema updated.");
                }
                break;
            case "3.2.2":
                try (Connection conn = DriverManager.getConnection(dbUrl, dbUserName, dbPassword)) {
                    log.info("Updating schema ...");
                    try {
                        schemaUpdateFile = Paths.get(installScripts.getDataDir(), "upgrade", "3.2.2", SCHEMA_UPDATE_SQL);
                        loadSql(schemaUpdateFile, conn);
                        try {
                            conn.createStatement().execute("ALTER TABLE rule_chain ADD type varchar(255) DEFAULT 'CORE'"); //NOSONAR, ignoring because method used to execute thingsboard database upgrade script
                        } catch (Exception e) {}

                        conn.createStatement().execute("CREATE TABLE IF NOT EXISTS resource (" +
                                " tenant_id uuid NOT NULL," +
                                " resource_type varchar(32) NOT NULL," +
                                " resource_id varchar(255) NOT NULL," +
                                " resource_value varchar," +
                                " CONSTRAINT resource_unq_key UNIQUE (tenant_id, resource_type, resource_id)" +
                                " );");

                        conn.createStatement().execute("UPDATE tb_schema_settings SET schema_version = 3003000;");
                        installScripts.loadSystemLwm2mResources();
                    } catch (Exception e) {
                        log.error("Failed updating schema!!!", e);
                    }
=======
                        conn.createStatement().execute("ALTER TABLE rule_chain ADD COLUMN type varchar(255) DEFAULT 'CORE'"); //NOSONAR, ignoring because method used to execute thingsboard database upgrade script
                    } catch (Exception e) {}
>>>>>>> 40ad4fb0
                    log.info("Schema updated.");
                }
                break;
            default:
                throw new RuntimeException("Unable to upgrade SQL database, unsupported fromVersion: " + fromVersion);
        }
    }

    private void loadSql(Path sqlFile, Connection conn) throws Exception {
        String sql = new String(Files.readAllBytes(sqlFile), Charset.forName("UTF-8"));
        conn.createStatement().execute(sql); //NOSONAR, ignoring because method used to execute thingsboard database upgrade script
        Thread.sleep(5000);
    }

    protected boolean isOldSchema(Connection conn, long fromVersion) {
        boolean isOldSchema = true;
        try {
            Statement statement = conn.createStatement();
            statement.execute("CREATE TABLE IF NOT EXISTS tb_schema_settings ( schema_version bigint NOT NULL, CONSTRAINT tb_schema_settings_pkey PRIMARY KEY (schema_version));");
            Thread.sleep(1000);
            ResultSet resultSet = statement.executeQuery("SELECT schema_version FROM tb_schema_settings;");
            if (resultSet.next()) {
                isOldSchema = resultSet.getLong(1) <= fromVersion;
            } else {
                resultSet.close();
                statement.execute("INSERT INTO tb_schema_settings (schema_version) VALUES (" + fromVersion + ")");
            }
            statement.close();
        } catch (InterruptedException | SQLException e) {
            log.info("Failed to check current PostgreSQL schema due to: {}", e.getMessage());
        }
        return isOldSchema;
    }
}<|MERGE_RESOLUTION|>--- conflicted
+++ resolved
@@ -425,7 +425,6 @@
                 try (Connection conn = DriverManager.getConnection(dbUrl, dbUserName, dbPassword)) {
                     log.info("Updating schema ...");
                     try {
-<<<<<<< HEAD
                         conn.createStatement().execute("CREATE INDEX IF NOT EXISTS idx_device_device_profile_id ON device(tenant_id, device_profile_id);");
                         conn.createStatement().execute("ALTER TABLE dashboard ALTER COLUMN configuration TYPE varchar;");
                         conn.createStatement().execute("UPDATE tb_schema_settings SET schema_version = 3002001;");
@@ -442,7 +441,7 @@
                         schemaUpdateFile = Paths.get(installScripts.getDataDir(), "upgrade", "3.2.2", SCHEMA_UPDATE_SQL);
                         loadSql(schemaUpdateFile, conn);
                         try {
-                            conn.createStatement().execute("ALTER TABLE rule_chain ADD type varchar(255) DEFAULT 'CORE'"); //NOSONAR, ignoring because method used to execute thingsboard database upgrade script
+                            conn.createStatement().execute("ALTER TABLE rule_chain ADD COLUMN type varchar(255) DEFAULT 'CORE'"); //NOSONAR, ignoring because method used to execute thingsboard database upgrade script
                         } catch (Exception e) {}
 
                         conn.createStatement().execute("CREATE TABLE IF NOT EXISTS resource (" +
@@ -458,10 +457,6 @@
                     } catch (Exception e) {
                         log.error("Failed updating schema!!!", e);
                     }
-=======
-                        conn.createStatement().execute("ALTER TABLE rule_chain ADD COLUMN type varchar(255) DEFAULT 'CORE'"); //NOSONAR, ignoring because method used to execute thingsboard database upgrade script
-                    } catch (Exception e) {}
->>>>>>> 40ad4fb0
                     log.info("Schema updated.");
                 }
                 break;
