/**
 * Copyright © 2016-2020 The Thingsboard Authors
 *
 * Licensed under the Apache License, Version 2.0 (the "License");
 * you may not use this file except in compliance with the License.
 * You may obtain a copy of the License at
 *
 *     http://www.apache.org/licenses/LICENSE-2.0
 *
 * Unless required by applicable law or agreed to in writing, software
 * distributed under the License is distributed on an "AS IS" BASIS,
 * WITHOUT WARRANTIES OR CONDITIONS OF ANY KIND, either express or implied.
 * See the License for the specific language governing permissions and
 * limitations under the License.
 */
package org.thingsboard.server.service.install;

import lombok.extern.slf4j.Slf4j;
import org.apache.commons.collections.CollectionUtils;
import org.springframework.beans.factory.annotation.Autowired;
import org.springframework.beans.factory.annotation.Value;
import org.springframework.context.annotation.Profile;
import org.springframework.stereotype.Service;
<<<<<<< HEAD
import org.thingsboard.server.common.data.EntitySubtype;
import org.thingsboard.server.common.data.Tenant;
import org.thingsboard.server.common.data.page.PageData;
import org.thingsboard.server.common.data.page.PageLink;
import org.thingsboard.server.dao.dashboard.DashboardService;
import org.thingsboard.server.dao.device.DeviceProfileService;
import org.thingsboard.server.dao.device.DeviceService;
import org.thingsboard.server.dao.tenant.TenantService;
=======
import org.thingsboard.server.common.data.id.TenantId;
import org.thingsboard.server.common.data.queue.ProcessingStrategy;
import org.thingsboard.server.common.data.queue.ProcessingStrategyType;
import org.thingsboard.server.common.data.queue.Queue;
import org.thingsboard.server.common.data.queue.SubmitStrategy;
import org.thingsboard.server.common.data.queue.SubmitStrategyType;
import org.thingsboard.server.dao.dashboard.DashboardService;
import org.thingsboard.server.dao.queue.QueueService;
>>>>>>> a0abcb97
import org.thingsboard.server.service.install.sql.SqlDbHelper;
import org.thingsboard.server.service.queue.upgrade.TbQueueYmlRuleEngineSettings;

import java.nio.charset.Charset;
import java.nio.file.Files;
import java.nio.file.Path;
import java.nio.file.Paths;
import java.sql.Connection;
import java.sql.DriverManager;
import java.sql.ResultSet;
import java.sql.SQLException;
import java.sql.SQLSyntaxErrorException;
import java.sql.SQLWarning;
import java.sql.Statement;
import java.util.List;

import static org.thingsboard.server.service.install.DatabaseHelper.ADDITIONAL_INFO;
import static org.thingsboard.server.service.install.DatabaseHelper.ASSIGNED_CUSTOMERS;
import static org.thingsboard.server.service.install.DatabaseHelper.CONFIGURATION;
import static org.thingsboard.server.service.install.DatabaseHelper.CUSTOMER_ID;
import static org.thingsboard.server.service.install.DatabaseHelper.DASHBOARD;
import static org.thingsboard.server.service.install.DatabaseHelper.END_TS;
import static org.thingsboard.server.service.install.DatabaseHelper.ENTITY_ID;
import static org.thingsboard.server.service.install.DatabaseHelper.ENTITY_TYPE;
import static org.thingsboard.server.service.install.DatabaseHelper.ENTITY_VIEW;
import static org.thingsboard.server.service.install.DatabaseHelper.ENTITY_VIEWS;
import static org.thingsboard.server.service.install.DatabaseHelper.ID;
import static org.thingsboard.server.service.install.DatabaseHelper.KEYS;
import static org.thingsboard.server.service.install.DatabaseHelper.NAME;
import static org.thingsboard.server.service.install.DatabaseHelper.SEARCH_TEXT;
import static org.thingsboard.server.service.install.DatabaseHelper.START_TS;
import static org.thingsboard.server.service.install.DatabaseHelper.TENANT_ID;
import static org.thingsboard.server.service.install.DatabaseHelper.TITLE;
import static org.thingsboard.server.service.install.DatabaseHelper.TYPE;

@Service
@Profile("install")
@Slf4j
public class SqlDatabaseUpgradeService implements DatabaseEntitiesUpgradeService {

    private static final String SCHEMA_UPDATE_SQL = "schema_update.sql";

    @Value("${spring.datasource.url}")
    private String dbUrl;

    @Value("${spring.datasource.username}")
    private String dbUserName;

    @Value("${spring.datasource.password}")
    private String dbPassword;

    @Autowired
    private DashboardService dashboardService;

    @Autowired
    private InstallScripts installScripts;

    @Autowired
<<<<<<< HEAD
    private SystemDataLoaderService systemDataLoaderService;

    @Autowired
    private TenantService tenantService;

    @Autowired
    private DeviceService deviceService;

    @Autowired
    private DeviceProfileService deviceProfileService;

=======
    private TbQueueYmlRuleEngineSettings ruleEngineSettings;

    @Autowired
    private QueueService queueService;

    @Autowired
    private SystemDataLoaderService systemDataLoaderService;
>>>>>>> a0abcb97

    @Override
    public void upgradeDatabase(String fromVersion) throws Exception {
        switch (fromVersion) {
            case "1.3.0":
                log.info("Updating schema ...");
                Path schemaUpdateFile = Paths.get(installScripts.getDataDir(), "upgrade", "1.3.1", SCHEMA_UPDATE_SQL);
                try (Connection conn = DriverManager.getConnection(dbUrl, dbUserName, dbPassword)) {
                    loadSql(schemaUpdateFile, conn);
                }
                log.info("Schema updated.");
                break;
            case "1.3.1":
                try (Connection conn = DriverManager.getConnection(dbUrl, dbUserName, dbPassword)) {

                    log.info("Dumping dashboards ...");
                    Path dashboardsDump = SqlDbHelper.dumpTableIfExists(conn, DASHBOARD,
                            new String[]{ID, TENANT_ID, CUSTOMER_ID, TITLE, SEARCH_TEXT, ASSIGNED_CUSTOMERS, CONFIGURATION},
                            new String[]{"", "", "", "", "", "", ""},
                            "tb-dashboards", true);
                    log.info("Dashboards dumped.");

                    log.info("Updating schema ...");
                    schemaUpdateFile = Paths.get(installScripts.getDataDir(), "upgrade", "1.4.0", SCHEMA_UPDATE_SQL);
                    loadSql(schemaUpdateFile, conn);
                    log.info("Schema updated.");

                    log.info("Restoring dashboards ...");
                    if (dashboardsDump != null) {
                        SqlDbHelper.loadTable(conn, DASHBOARD,
                                new String[]{ID, TENANT_ID, TITLE, SEARCH_TEXT, CONFIGURATION}, dashboardsDump, true);
                        DatabaseHelper.upgradeTo40_assignDashboards(dashboardsDump, dashboardService, true);
                        Files.deleteIfExists(dashboardsDump);
                    }
                    log.info("Dashboards restored.");
                }
                break;
            case "1.4.0":
                try (Connection conn = DriverManager.getConnection(dbUrl, dbUserName, dbPassword)) {
                    log.info("Updating schema ...");
                    schemaUpdateFile = Paths.get(installScripts.getDataDir(), "upgrade", "2.0.0", SCHEMA_UPDATE_SQL);
                    loadSql(schemaUpdateFile, conn);
                    log.info("Schema updated.");
                }
                break;
            case "2.0.0":
                try (Connection conn = DriverManager.getConnection(dbUrl, dbUserName, dbPassword)) {
                    log.info("Updating schema ...");
                    schemaUpdateFile = Paths.get(installScripts.getDataDir(), "upgrade", "2.1.1", SCHEMA_UPDATE_SQL);
                    loadSql(schemaUpdateFile, conn);
                    log.info("Schema updated.");
                }
                break;
            case "2.1.1":
                try (Connection conn = DriverManager.getConnection(dbUrl, dbUserName, dbPassword)) {

                    log.info("Dumping entity views ...");
                    Path entityViewsDump = SqlDbHelper.dumpTableIfExists(conn, ENTITY_VIEWS,
                            new String[]{ID, ENTITY_ID, ENTITY_TYPE, TENANT_ID, CUSTOMER_ID, TYPE, NAME, KEYS, START_TS, END_TS, SEARCH_TEXT, ADDITIONAL_INFO},
                            new String[]{"", "", "", "", "", "default", "", "", "0", "0", "", ""},
                            "tb-entity-views", true);
                    log.info("Entity views dumped.");

                    log.info("Updating schema ...");
                    schemaUpdateFile = Paths.get(installScripts.getDataDir(), "upgrade", "2.1.2", SCHEMA_UPDATE_SQL);
                    loadSql(schemaUpdateFile, conn);
                    log.info("Schema updated.");

                    log.info("Restoring entity views ...");
                    if (entityViewsDump != null) {
                        SqlDbHelper.loadTable(conn, ENTITY_VIEW,
                                new String[]{ID, ENTITY_ID, ENTITY_TYPE, TENANT_ID, CUSTOMER_ID, TYPE, NAME, KEYS, START_TS, END_TS, SEARCH_TEXT, ADDITIONAL_INFO}, entityViewsDump, true);
                        Files.deleteIfExists(entityViewsDump);
                    }
                    log.info("Entity views restored.");
                }
                break;
            case "2.1.3":
                try (Connection conn = DriverManager.getConnection(dbUrl, dbUserName, dbPassword)) {
                    log.info("Updating schema ...");
                    schemaUpdateFile = Paths.get(installScripts.getDataDir(), "upgrade", "2.2.0", SCHEMA_UPDATE_SQL);
                    loadSql(schemaUpdateFile, conn);
                    log.info("Schema updated.");
                }
                break;
            case "2.3.0":
                try (Connection conn = DriverManager.getConnection(dbUrl, dbUserName, dbPassword)) {
                    log.info("Updating schema ...");
                    schemaUpdateFile = Paths.get(installScripts.getDataDir(), "upgrade", "2.3.1", SCHEMA_UPDATE_SQL);
                    loadSql(schemaUpdateFile, conn);
                    log.info("Schema updated.");
                }
                break;
            case "2.3.1":
                try (Connection conn = DriverManager.getConnection(dbUrl, dbUserName, dbPassword)) {
                    log.info("Updating schema ...");
                    schemaUpdateFile = Paths.get(installScripts.getDataDir(), "upgrade", "2.4.0", SCHEMA_UPDATE_SQL);
                    loadSql(schemaUpdateFile, conn);
                    try {
                        conn.createStatement().execute("ALTER TABLE device ADD COLUMN label varchar(255)"); //NOSONAR, ignoring because method used to execute thingsboard database upgrade script
                    } catch (Exception e) {
                    }
                    log.info("Schema updated.");
                }
                break;
            case "2.4.1":
                try (Connection conn = DriverManager.getConnection(dbUrl, dbUserName, dbPassword)) {
                    log.info("Updating schema ...");
                    try {
                        conn.createStatement().execute("ALTER TABLE asset ADD COLUMN label varchar(255)"); //NOSONAR, ignoring because method used to execute thingsboard database upgrade script
                    } catch (Exception e) {
                    }
                    schemaUpdateFile = Paths.get(installScripts.getDataDir(), "upgrade", "2.4.2", SCHEMA_UPDATE_SQL);
                    loadSql(schemaUpdateFile, conn);
                    try {
                        conn.createStatement().execute("ALTER TABLE device ADD CONSTRAINT device_name_unq_key UNIQUE (tenant_id, name)"); //NOSONAR, ignoring because method used to execute thingsboard database upgrade script
                    } catch (Exception e) {
                    }
                    try {
                        conn.createStatement().execute("ALTER TABLE device_credentials ADD CONSTRAINT device_credentials_id_unq_key UNIQUE (credentials_id)"); //NOSONAR, ignoring because method used to execute thingsboard database upgrade script
                    } catch (Exception e) {
                    }
                    try {
                        conn.createStatement().execute("ALTER TABLE asset ADD CONSTRAINT asset_name_unq_key UNIQUE (tenant_id, name)"); //NOSONAR, ignoring because method used to execute thingsboard database upgrade script
                    } catch (Exception e) {
                    }
                    log.info("Schema updated.");
                }
                break;
            case "2.4.2":
                try (Connection conn = DriverManager.getConnection(dbUrl, dbUserName, dbPassword)) {
                    log.info("Updating schema ...");
                    try {
                        conn.createStatement().execute("ALTER TABLE alarm ADD COLUMN propagate_relation_types varchar"); //NOSONAR, ignoring because method used to execute thingsboard database upgrade script
                    } catch (Exception e) {
                    }
                    log.info("Schema updated.");
                }
                break;
            case "2.4.3":
                try (Connection conn = DriverManager.getConnection(dbUrl, dbUserName, dbPassword)) {
                    log.info("Updating schema ...");
                    try {
                        conn.createStatement().execute("ALTER TABLE attribute_kv ADD COLUMN json_v json;");
                    } catch (Exception e) {
                        if (e instanceof SQLSyntaxErrorException) {
                            try {
                                conn.createStatement().execute("ALTER TABLE attribute_kv ADD COLUMN json_v varchar(10000000);");
                            } catch (Exception e1) {
                            }
                        }
                    }
                    try {
                        conn.createStatement().execute("ALTER TABLE tenant ADD COLUMN isolated_tb_core boolean DEFAULT (false), ADD COLUMN isolated_tb_rule_engine boolean DEFAULT (false)");
                    } catch (Exception e) {
                    }
                    try {
                        long ts = System.currentTimeMillis();
                        conn.createStatement().execute("ALTER TABLE event ADD COLUMN ts bigint DEFAULT " + ts + ";"); //NOSONAR, ignoring because method used to execute thingsboard database upgrade script
                    } catch (Exception e) {
                    }
                    log.info("Schema updated.");
                }
                break;
            case "3.0.1":
                try (Connection conn = DriverManager.getConnection(dbUrl, dbUserName, dbPassword)) {
                    log.info("Updating schema ...");
                    if (isOldSchema(conn, 3000001)) {
                        String[] tables = new String[]{"admin_settings", "alarm", "asset", "audit_log", "attribute_kv",
                                "component_descriptor", "customer", "dashboard", "device", "device_credentials", "event",
                                "relation", "tb_user", "tenant", "user_credentials", "widget_type", "widgets_bundle",
                                "rule_chain", "rule_node", "entity_view"};
                        schemaUpdateFile = Paths.get(installScripts.getDataDir(), "upgrade", "3.0.1", "schema_update_to_uuid.sql");
                        loadSql(schemaUpdateFile, conn);

                        conn.createStatement().execute("call drop_all_idx()");

                        log.info("Optimizing alarm relations...");
                        conn.createStatement().execute("DELETE from relation WHERE relation_type_group = 'ALARM' AND relation_type <> 'ALARM_ANY';");
                        conn.createStatement().execute("DELETE from relation WHERE relation_type_group = 'ALARM' AND relation_type = 'ALARM_ANY' " +
                                "AND exists(SELECT * FROM alarm WHERE alarm.id = relation.to_id AND alarm.originator_id = relation.from_id)");
                        log.info("Alarm relations optimized.");

                        for (String table : tables) {
                            log.info("Updating table {}.", table);
                            Statement statement = conn.createStatement();
                            statement.execute("call update_" + table + "();");

                            SQLWarning warnings = statement.getWarnings();
                            if (warnings != null) {
                                log.info("{}", warnings.getMessage());
                                SQLWarning nextWarning = warnings.getNextWarning();
                                while (nextWarning != null) {
                                    log.info("{}", nextWarning.getMessage());
                                    nextWarning = nextWarning.getNextWarning();
                                }
                            }

                            conn.createStatement().execute("DROP PROCEDURE update_" + table);
                            log.info("Table {} updated.", table);
                        }
                        conn.createStatement().execute("call create_all_idx()");

                        conn.createStatement().execute("DROP PROCEDURE drop_all_idx");
                        conn.createStatement().execute("DROP PROCEDURE create_all_idx");
                        conn.createStatement().execute("DROP FUNCTION column_type_to_uuid");

                        log.info("Updating alarm relations...");
                        conn.createStatement().execute("UPDATE relation SET relation_type = 'ANY' WHERE relation_type_group = 'ALARM' AND relation_type = 'ALARM_ANY';");
                        log.info("Alarm relations updated.");

                        conn.createStatement().execute("UPDATE tb_schema_settings SET schema_version = 3001000;");

                        conn.createStatement().execute("VACUUM FULL");
                    }
                    log.info("Schema updated.");
                } catch (Exception e) {
                    log.error("Failed updating schema!!!", e);
                }
                break;
            case "3.1.0":
                try (Connection conn = DriverManager.getConnection(dbUrl, dbUserName, dbPassword)) {
                    log.info("Updating schema ...");
                    schemaUpdateFile = Paths.get(installScripts.getDataDir(), "upgrade", "3.1.0", SCHEMA_UPDATE_SQL);
                    loadSql(schemaUpdateFile, conn);
                    log.info("Schema updated.");
                }
                break;
            case "3.1.2":
                try (Connection conn = DriverManager.getConnection(dbUrl, dbUserName, dbPassword)) {
                    log.info("Updating schema ...");
<<<<<<< HEAD
                    if (isOldSchema(conn, 3001000)) {

                        try {
                            conn.createStatement().execute("ALTER TABLE device ADD COLUMN device_profile_id uuid, ADD COLUMN device_data jsonb");
                        } catch (Exception e) {
                        }

                        try {
                            conn.createStatement().execute("ALTER TABLE tenant ADD COLUMN tenant_profile_id uuid");
                        } catch (Exception e) {
                        }

                        schemaUpdateFile = Paths.get(installScripts.getDataDir(), "upgrade", "3.1.2", "schema_update_before.sql");
                        loadSql(schemaUpdateFile, conn);

                        log.info("Creating default tenant profiles...");
                        systemDataLoaderService.createDefaultTenantProfiles();

                        log.info("Updating tenant profiles...");
                        conn.createStatement().execute("call update_tenant_profiles()");

                        log.info("Creating default device profiles...");
                        PageLink pageLink = new PageLink(100);
                        PageData<Tenant> pageData;
                        do {
                            pageData = tenantService.findTenants(pageLink);
                            for (Tenant tenant : pageData.getData()) {
                                List<EntitySubtype> deviceTypes = deviceService.findDeviceTypesByTenantId(tenant.getId()).get();
                                try {
                                    deviceProfileService.createDefaultDeviceProfile(tenant.getId());
                                } catch (Exception e){}
                                for (EntitySubtype deviceType : deviceTypes) {
                                    try {
                                        deviceProfileService.findOrCreateDeviceProfile(tenant.getId(), deviceType.getType());
                                    } catch (Exception e) {
                                    }
                                }
                            }
                            pageLink = pageLink.nextPageLink();
                        } while (pageData.hasNext());

                        log.info("Updating device profiles...");
                        conn.createStatement().execute("call update_device_profiles()");

                        schemaUpdateFile = Paths.get(installScripts.getDataDir(), "upgrade", "3.1.2", "schema_update_after.sql");
                        loadSql(schemaUpdateFile, conn);

                        conn.createStatement().execute("UPDATE tb_schema_settings SET schema_version = 3002000;");
                    }
                    log.info("Schema updated.");
                } catch (Exception e) {
                    log.error("Failed updating schema!!!", e);
=======
                    try {
                        conn.createStatement().execute("CREATE TABLE IF NOT EXISTS queue ( " +
                                "id uuid NOT NULL CONSTRAINT queue_pkey PRIMARY KEY, " +
                                "created_time bigint NOT NULL, " +
                                "tenant_id uuid, " +
                                "name varchar(255), " +
                                "topic varchar(255), " +
                                "poll_interval int, " +
                                "partitions int, " +
                                "pack_processing_timeout bigint, " +
                                "submit_strategy varchar(255), " +
                                "processing_strategy varchar(255), " +
                                "CONSTRAINT queue_name_unq_key UNIQUE (tenant_id, name), " +
                                "CONSTRAINT queue_topic_unq_key UNIQUE (tenant_id, topic) " +
                                ");");
                    } catch (Exception e) {
                    }

                    try {
                        conn.createStatement().execute("ALTER TABLE tenant ADD COLUMN number_of_queues int, ADD COLUMN max_number_of_partitions_per_queue int");
                    } catch (Exception e) {
                    }

                    try {
                        conn.createStatement().execute("UPDATE tenant SET number_of_queues = 1, max_number_of_partitions_per_queue = 10 where isolated_tb_rule_engine = true");
                    } catch (Exception e) {
                    }

                    try {
                        if (!CollectionUtils.isEmpty(ruleEngineSettings.getQueues())) {
                            ruleEngineSettings.getQueues().forEach(queueSettings -> {
                                Queue queue = new Queue();
                                queue.setTenantId(TenantId.SYS_TENANT_ID);
                                queue.setName(queueSettings.getName());
                                queue.setTopic(queueSettings.getTopic());
                                queue.setPollInterval(queueSettings.getPollInterval());
                                queue.setPartitions(queueSettings.getPartitions());
                                queue.setPackProcessingTimeout(queueSettings.getPackProcessingTimeout());
                                SubmitStrategy submitStrategy = new SubmitStrategy();
                                submitStrategy.setBatchSize(queueSettings.getSubmitStrategy().getBatchSize());
                                submitStrategy.setType(SubmitStrategyType.valueOf(queueSettings.getSubmitStrategy().getType()));
                                queue.setSubmitStrategy(submitStrategy);
                                ProcessingStrategy processingStrategy = new ProcessingStrategy();
                                processingStrategy.setType(ProcessingStrategyType.valueOf(queueSettings.getProcessingStrategy().getType()));
                                processingStrategy.setRetries(queueSettings.getProcessingStrategy().getRetries());
                                processingStrategy.setFailurePercentage(queueSettings.getProcessingStrategy().getFailurePercentage());
                                processingStrategy.setPauseBetweenRetries(queueSettings.getProcessingStrategy().getPauseBetweenRetries());
                                queue.setProcessingStrategy(processingStrategy);
                                queueService.createOrUpdateQueue(queue);
                            });
                        } else {
                            systemDataLoaderService.createQueues();
                        }
                    } catch (Exception e) {
                    }
                    log.info("Schema updated.");
>>>>>>> a0abcb97
                }
                break;
            default:
                throw new RuntimeException("Unable to upgrade SQL database, unsupported fromVersion: " + fromVersion);
        }
    }

    private void loadSql(Path sqlFile, Connection conn) throws Exception {
        String sql = new String(Files.readAllBytes(sqlFile), Charset.forName("UTF-8"));
        conn.createStatement().execute(sql); //NOSONAR, ignoring because method used to execute thingsboard database upgrade script
        Thread.sleep(5000);
    }

    protected boolean isOldSchema(Connection conn, long fromVersion) {
        boolean isOldSchema = true;
        try {
            Statement statement = conn.createStatement();
            statement.execute("CREATE TABLE IF NOT EXISTS tb_schema_settings ( schema_version bigint NOT NULL, CONSTRAINT tb_schema_settings_pkey PRIMARY KEY (schema_version));");
            Thread.sleep(1000);
            ResultSet resultSet = statement.executeQuery("SELECT schema_version FROM tb_schema_settings;");
            if (resultSet.next()) {
                isOldSchema = resultSet.getLong(1) <= fromVersion;
            } else {
                resultSet.close();
                statement.execute("INSERT INTO tb_schema_settings (schema_version) VALUES (" + fromVersion + ")");
            }
            statement.close();
        } catch (InterruptedException | SQLException e) {
            log.info("Failed to check current PostgreSQL schema due to: {}", e.getMessage());
        }
        return isOldSchema;
    }
}<|MERGE_RESOLUTION|>--- conflicted
+++ resolved
@@ -21,25 +21,21 @@
 import org.springframework.beans.factory.annotation.Value;
 import org.springframework.context.annotation.Profile;
 import org.springframework.stereotype.Service;
-<<<<<<< HEAD
 import org.thingsboard.server.common.data.EntitySubtype;
 import org.thingsboard.server.common.data.Tenant;
+import org.thingsboard.server.common.data.id.TenantId;
 import org.thingsboard.server.common.data.page.PageData;
 import org.thingsboard.server.common.data.page.PageLink;
-import org.thingsboard.server.dao.dashboard.DashboardService;
-import org.thingsboard.server.dao.device.DeviceProfileService;
-import org.thingsboard.server.dao.device.DeviceService;
-import org.thingsboard.server.dao.tenant.TenantService;
-=======
-import org.thingsboard.server.common.data.id.TenantId;
 import org.thingsboard.server.common.data.queue.ProcessingStrategy;
 import org.thingsboard.server.common.data.queue.ProcessingStrategyType;
 import org.thingsboard.server.common.data.queue.Queue;
 import org.thingsboard.server.common.data.queue.SubmitStrategy;
 import org.thingsboard.server.common.data.queue.SubmitStrategyType;
 import org.thingsboard.server.dao.dashboard.DashboardService;
+import org.thingsboard.server.dao.device.DeviceProfileService;
+import org.thingsboard.server.dao.device.DeviceService;
 import org.thingsboard.server.dao.queue.QueueService;
->>>>>>> a0abcb97
+import org.thingsboard.server.dao.tenant.TenantService;
 import org.thingsboard.server.service.install.sql.SqlDbHelper;
 import org.thingsboard.server.service.queue.upgrade.TbQueueYmlRuleEngineSettings;
 
@@ -98,27 +94,21 @@
     private InstallScripts installScripts;
 
     @Autowired
-<<<<<<< HEAD
+    private TenantService tenantService;
+
+    @Autowired
+    private DeviceService deviceService;
+
+    @Autowired
+    private DeviceProfileService deviceProfileService;
+
+    private TbQueueYmlRuleEngineSettings ruleEngineSettings;
+
+    @Autowired
+    private QueueService queueService;
+
+    @Autowired
     private SystemDataLoaderService systemDataLoaderService;
-
-    @Autowired
-    private TenantService tenantService;
-
-    @Autowired
-    private DeviceService deviceService;
-
-    @Autowired
-    private DeviceProfileService deviceProfileService;
-
-=======
-    private TbQueueYmlRuleEngineSettings ruleEngineSettings;
-
-    @Autowired
-    private QueueService queueService;
-
-    @Autowired
-    private SystemDataLoaderService systemDataLoaderService;
->>>>>>> a0abcb97
 
     @Override
     public void upgradeDatabase(String fromVersion) throws Exception {
@@ -350,7 +340,6 @@
             case "3.1.2":
                 try (Connection conn = DriverManager.getConnection(dbUrl, dbUserName, dbPassword)) {
                     log.info("Updating schema ...");
-<<<<<<< HEAD
                     if (isOldSchema(conn, 3001000)) {
 
                         try {
@@ -381,7 +370,8 @@
                                 List<EntitySubtype> deviceTypes = deviceService.findDeviceTypesByTenantId(tenant.getId()).get();
                                 try {
                                     deviceProfileService.createDefaultDeviceProfile(tenant.getId());
-                                } catch (Exception e){}
+                                } catch (Exception e) {
+                                }
                                 for (EntitySubtype deviceType : deviceTypes) {
                                     try {
                                         deviceProfileService.findOrCreateDeviceProfile(tenant.getId(), deviceType.getType());
@@ -400,10 +390,6 @@
 
                         conn.createStatement().execute("UPDATE tb_schema_settings SET schema_version = 3002000;");
                     }
-                    log.info("Schema updated.");
-                } catch (Exception e) {
-                    log.error("Failed updating schema!!!", e);
-=======
                     try {
                         conn.createStatement().execute("CREATE TABLE IF NOT EXISTS queue ( " +
                                 "id uuid NOT NULL CONSTRAINT queue_pkey PRIMARY KEY, " +
@@ -419,16 +405,6 @@
                                 "CONSTRAINT queue_name_unq_key UNIQUE (tenant_id, name), " +
                                 "CONSTRAINT queue_topic_unq_key UNIQUE (tenant_id, topic) " +
                                 ");");
-                    } catch (Exception e) {
-                    }
-
-                    try {
-                        conn.createStatement().execute("ALTER TABLE tenant ADD COLUMN number_of_queues int, ADD COLUMN max_number_of_partitions_per_queue int");
-                    } catch (Exception e) {
-                    }
-
-                    try {
-                        conn.createStatement().execute("UPDATE tenant SET number_of_queues = 1, max_number_of_partitions_per_queue = 10 where isolated_tb_rule_engine = true");
                     } catch (Exception e) {
                     }
 
@@ -460,7 +436,8 @@
                     } catch (Exception e) {
                     }
                     log.info("Schema updated.");
->>>>>>> a0abcb97
+                } catch (Exception e) {
+                    log.error("Failed updating schema!!!", e);
                 }
                 break;
             default:
