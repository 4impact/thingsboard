--- conflicted
+++ resolved
@@ -94,11 +94,7 @@
                         log.info("PostgreSQL version is valid!");
                         if (isOldSchema(conn, 2004003)) {
                             log.info("Load upgrade functions ...");
-<<<<<<< HEAD
-                            loadSql(conn, "2.4.3", LOAD_FUNCTIONS_SQL);
-=======
                             loadSql(conn, LOAD_FUNCTIONS_SQL, "2.4.3");
->>>>>>> fa462467
                             log.info("Updating timeseries schema ...");
                             executeQuery(conn, CALL_CREATE_PARTITION_TS_KV_TABLE);
                             if (!partitionType.equals("INDEFINITE")) {
@@ -183,15 +179,9 @@
                         }
 
                         log.info("Load TTL functions ...");
-<<<<<<< HEAD
-                        loadSql(conn, "2.4.3", LOAD_TTL_FUNCTIONS_SQL);
-                        log.info("Load Drop Partitions functions ...");
-                        loadSql(conn, "2.4.3", LOAD_DROP_PARTITIONS_FUNCTIONS_SQL);
-=======
                         loadSql(conn, LOAD_TTL_FUNCTIONS_SQL, "2.4.3");
                         log.info("Load Drop Partitions functions ...");
                         loadSql(conn, LOAD_DROP_PARTITIONS_FUNCTIONS_SQL, "2.4.3");
->>>>>>> fa462467
 
                         executeQuery(conn, "UPDATE tb_schema_settings SET schema_version = 2005000");
 
@@ -209,15 +199,9 @@
             case "3.2.1":
                 try (Connection conn = DriverManager.getConnection(dbUrl, dbUserName, dbPassword)) {
                     log.info("Load TTL functions ...");
-<<<<<<< HEAD
-                    loadSql(conn, "2.4.3", LOAD_TTL_FUNCTIONS_SQL);
-                    log.info("Load Drop Partitions functions ...");
-                    loadSql(conn, "2.4.3", LOAD_DROP_PARTITIONS_FUNCTIONS_SQL);
-=======
                     loadSql(conn, LOAD_TTL_FUNCTIONS_SQL, "2.4.3");
                     log.info("Load Drop Partitions functions ...");
                     loadSql(conn, LOAD_DROP_PARTITIONS_FUNCTIONS_SQL, "2.4.3");
->>>>>>> fa462467
 
                     executeQuery(conn, "DROP PROCEDURE IF EXISTS cleanup_timeseries_by_ttl(character varying, bigint, bigint);");
                     executeQuery(conn, "DROP FUNCTION IF EXISTS delete_asset_records_from_ts_kv(character varying, character varying, bigint);");
@@ -228,7 +212,7 @@
             case "3.2.2":
                 try (Connection conn = DriverManager.getConnection(dbUrl, dbUserName, dbPassword)) {
                     log.info("Load Edge TTL functions ...");
-                    loadSql(conn, "3.2.2", LOAD_TTL_FUNCTIONS_SQL);
+                    loadSql(conn, LOAD_TTL_FUNCTIONS_SQL, "3.2.2");
                 }
                 break;
             default:
@@ -266,11 +250,7 @@
     }
 
     @Override
-<<<<<<< HEAD
-    protected void loadSql(Connection conn, String version, String fileName) {
-=======
     protected void loadSql(Connection conn, String fileName, String version) {
->>>>>>> fa462467
         Path schemaUpdateFile = Paths.get(installScripts.getDataDir(), "upgrade", version, fileName);
         try {
             loadFunctions(schemaUpdateFile, conn);
