/**
 * Copyright © 2016-2020 The Thingsboard Authors
 *
 * Licensed under the Apache License, Version 2.0 (the "License");
 * you may not use this file except in compliance with the License.
 * You may obtain a copy of the License at
 *
 *     http://www.apache.org/licenses/LICENSE-2.0
 *
 * Unless required by applicable law or agreed to in writing, software
 * distributed under the License is distributed on an "AS IS" BASIS,
 * WITHOUT WARRANTIES OR CONDITIONS OF ANY KIND, either express or implied.
 * See the License for the specific language governing permissions and
 * limitations under the License.
 */
package org.thingsboard.server.service.edge;

import com.fasterxml.jackson.core.JsonProcessingException;
import com.fasterxml.jackson.databind.JsonNode;
import com.fasterxml.jackson.databind.ObjectMapper;
import com.google.common.util.concurrent.FutureCallback;
import com.google.common.util.concurrent.Futures;
import com.google.common.util.concurrent.ListenableFuture;
import lombok.extern.slf4j.Slf4j;
import org.checkerframework.checker.nullness.qual.Nullable;
import org.springframework.beans.factory.annotation.Autowired;
import org.springframework.stereotype.Service;
import org.thingsboard.server.common.data.EdgeUtils;
import org.thingsboard.server.common.data.EntityType;
import org.thingsboard.server.common.data.User;
import org.thingsboard.server.common.data.alarm.Alarm;
import org.thingsboard.server.common.data.edge.Edge;
import org.thingsboard.server.common.data.edge.EdgeEvent;
import org.thingsboard.server.common.data.edge.EdgeEventActionType;
import org.thingsboard.server.common.data.edge.EdgeEventType;
import org.thingsboard.server.common.data.id.AlarmId;
import org.thingsboard.server.common.data.id.CustomerId;
import org.thingsboard.server.common.data.id.EdgeId;
import org.thingsboard.server.common.data.id.EntityId;
import org.thingsboard.server.common.data.id.EntityIdFactory;
import org.thingsboard.server.common.data.id.RuleChainId;
import org.thingsboard.server.common.data.id.TenantId;
import org.thingsboard.server.common.data.page.PageData;
import org.thingsboard.server.common.data.page.PageLink;
import org.thingsboard.server.common.data.page.TimePageLink;
import org.thingsboard.server.common.data.relation.EntityRelation;
import org.thingsboard.server.common.data.rule.RuleChain;
import org.thingsboard.server.common.data.rule.RuleChainConnectionInfo;
import org.thingsboard.server.common.msg.queue.TbCallback;
import org.thingsboard.server.dao.alarm.AlarmService;
import org.thingsboard.server.dao.edge.EdgeEventService;
import org.thingsboard.server.dao.edge.EdgeService;
import org.thingsboard.server.dao.rule.RuleChainService;
import org.thingsboard.server.dao.user.UserService;
import org.thingsboard.server.gen.transport.TransportProtos;
import org.thingsboard.server.queue.util.TbCoreComponent;
import org.thingsboard.server.service.executors.DbCallbackExecutorService;
import org.thingsboard.server.service.queue.TbClusterService;

import javax.annotation.PostConstruct;
import javax.annotation.PreDestroy;
import java.io.IOException;
import java.util.ArrayList;
import java.util.HashSet;
import java.util.List;
import java.util.Set;
import java.util.UUID;
import java.util.concurrent.ExecutorService;
import java.util.concurrent.Executors;

@Service
@TbCoreComponent
@Slf4j
public class DefaultEdgeNotificationService implements EdgeNotificationService {

    private static final ObjectMapper mapper = new ObjectMapper();

    private static final int DEFAULT_LIMIT = 100;

    @Autowired
    private EdgeService edgeService;

    @Autowired
    private AlarmService alarmService;

    @Autowired
    private UserService userService;

    @Autowired
    private RuleChainService ruleChainService;

    @Autowired
    private EdgeEventService edgeEventService;

    @Autowired
    private TbClusterService clusterService;

    @Autowired
    private DbCallbackExecutorService dbCallbackExecutorService;

    private ExecutorService tsCallBackExecutor;

    @PostConstruct
    public void initExecutor() {
        tsCallBackExecutor = Executors.newSingleThreadExecutor();
    }

    @PreDestroy
    public void shutdownExecutor() {
        if (tsCallBackExecutor != null) {
            tsCallBackExecutor.shutdownNow();
        }
    }

    @Override
    public PageData<EdgeEvent> findEdgeEvents(TenantId tenantId, EdgeId edgeId, TimePageLink pageLink) {
        return edgeEventService.findEdgeEvents(tenantId, edgeId, pageLink, true);
    }

    @Override
    public Edge setEdgeRootRuleChain(TenantId tenantId, Edge edge, RuleChainId ruleChainId) throws IOException {
        edge.setRootRuleChainId(ruleChainId);
        Edge savedEdge = edgeService.saveEdge(edge);
        saveEdgeEvent(tenantId, edge.getId(), EdgeEventType.RULE_CHAIN, EdgeEventActionType.UPDATED, ruleChainId, null);
        return savedEdge;
    }

    private void saveEdgeEvent(TenantId tenantId,
                               EdgeId edgeId,
                               EdgeEventType type,
                               EdgeEventActionType action,
                               EntityId entityId,
                               JsonNode body) {
        log.debug("Pushing edge event to edge queue. tenantId [{}], edgeId [{}], type [{}], action[{}], entityId [{}], body [{}]",
                tenantId, edgeId, type, action, entityId, body);

        EdgeEvent edgeEvent = new EdgeEvent();
        edgeEvent.setEdgeId(edgeId);
        edgeEvent.setTenantId(tenantId);
        edgeEvent.setType(type);
        edgeEvent.setAction(action);
        if (entityId != null) {
            edgeEvent.setEntityId(entityId.getId());
        }
        edgeEvent.setBody(body);
        ListenableFuture<EdgeEvent> future = edgeEventService.saveAsync(edgeEvent);
        Futures.addCallback(future, new FutureCallback<EdgeEvent>() {
            @Override
            public void onSuccess(@Nullable EdgeEvent result) {
                clusterService.onEdgeEventUpdate(tenantId, edgeId);
            }

            @Override
            public void onFailure(Throwable t) {
                log.warn("[{}] Can't save edge event [{}] for edge [{}]", tenantId.getId(), edgeEvent, edgeId.getId(), t);
            }
        }, dbCallbackExecutorService);

    }

    @Override
    public void pushNotificationToEdge(TransportProtos.EdgeNotificationMsgProto edgeNotificationMsg, TbCallback callback) {
        try {
            TenantId tenantId = new TenantId(new UUID(edgeNotificationMsg.getTenantIdMSB(), edgeNotificationMsg.getTenantIdLSB()));
            EdgeEventType type = EdgeEventType.valueOf(edgeNotificationMsg.getType());
            switch (type) {
                case EDGE:
                    processEdge(tenantId, edgeNotificationMsg);
                    break;
                case USER:
                case ASSET:
                case DEVICE:
                case ENTITY_VIEW:
                case DASHBOARD:
                case RULE_CHAIN:
                    processEntity(tenantId, edgeNotificationMsg);
                    break;
                case CUSTOMER:
                    processCustomer(tenantId, edgeNotificationMsg);
                    break;
                case WIDGETS_BUNDLE:
                case WIDGET_TYPE:
                    processWidgetBundleOrWidgetType(tenantId, edgeNotificationMsg);
                    break;
                case ALARM:
                    processAlarm(tenantId, edgeNotificationMsg);
                    break;
                case RELATION:
                    processRelation(tenantId, edgeNotificationMsg);
                    break;
                default:
                    log.debug("Edge event type [{}] is not designed to be pushed to edge", type);
            }
        } catch (Exception e) {
            callback.onFailure(e);
            log.error("Can't push to edge updates, edgeNotificationMsg [{}]", edgeNotificationMsg, e);
        } finally {
            callback.onSuccess();
        }
    }

    private void processEdge(TenantId tenantId, TransportProtos.EdgeNotificationMsgProto edgeNotificationMsg) {
        try {
            EdgeEventActionType actionType = EdgeEventActionType.valueOf(edgeNotificationMsg.getAction());
            EdgeId edgeId = new EdgeId(new UUID(edgeNotificationMsg.getEdgeIdMSB(), edgeNotificationMsg.getEdgeIdLSB()));
            ListenableFuture<Edge> edgeFuture;
            switch (actionType) {
                case ASSIGNED_TO_CUSTOMER:
                    CustomerId customerId = mapper.readValue(edgeNotificationMsg.getBody(), CustomerId.class);
                    edgeFuture = edgeService.findEdgeByIdAsync(tenantId, edgeId);
                    Futures.addCallback(edgeFuture, new FutureCallback<Edge>() {
                        @Override
                        public void onSuccess(@Nullable Edge edge) {
                            if (edge != null && !customerId.isNullUid()) {
                                saveEdgeEvent(edge.getTenantId(), edge.getId(), EdgeEventType.CUSTOMER, EdgeEventActionType.ADDED, customerId, null);
<<<<<<< HEAD
                                PageData<User> pageData = userService.findCustomerUsers(tenantId, customerId, new PageLink(Integer.MAX_VALUE));
                                if (pageData != null && pageData.getData() != null && !pageData.getData().isEmpty()) {
                                    log.trace("[{}] [{}] user(s) are going to be added to edge.", edge.getId(), pageData.getData().size());
                                    for (User user : pageData.getData()) {
                                        saveEdgeEvent(edge.getTenantId(), edge.getId(), EdgeEventType.USER, EdgeEventActionType.ADDED, user.getId(), null);
=======
                                TextPageLink pageLink = new TextPageLink(DEFAULT_LIMIT);
                                TextPageData<User> pageData;
                                do {
                                    pageData = userService.findCustomerUsers(tenantId, customerId, pageLink);
                                    if (pageData != null && pageData.getData() != null && !pageData.getData().isEmpty()) {
                                        log.trace("[{}] [{}] user(s) are going to be added to edge.", edge.getId(), pageData.getData().size());
                                        for (User user : pageData.getData()) {
                                            saveEdgeEvent(edge.getTenantId(), edge.getId(), EdgeEventType.USER, EdgeEventActionType.ADDED, user.getId(), null);
                                        }
                                        if (pageData.hasNext()) {
                                            pageLink = pageData.getNextPageLink();
                                        }
>>>>>>> b48d43f4
                                    }
                                } while (pageData != null && pageData.hasNext());
                            }
                        }

                        @Override
                        public void onFailure(Throwable t) {
                            log.error("Can't find edge by id [{}]", edgeNotificationMsg, t);
                        }
                    }, dbCallbackExecutorService);
                    break;
                case UNASSIGNED_FROM_CUSTOMER:
                    CustomerId customerIdToDelete = mapper.readValue(edgeNotificationMsg.getBody(), CustomerId.class);
                    edgeFuture = edgeService.findEdgeByIdAsync(tenantId, edgeId);
                    Futures.addCallback(edgeFuture, new FutureCallback<Edge>() {
                        @Override
                        public void onSuccess(@Nullable Edge edge) {
                            if (edge != null && !customerIdToDelete.isNullUid()) {
                                saveEdgeEvent(edge.getTenantId(), edge.getId(), EdgeEventType.CUSTOMER, EdgeEventActionType.DELETED, customerIdToDelete, null);
                            }
                        }

                        @Override
                        public void onFailure(Throwable t) {
                            log.error("Can't find edge by id [{}]", edgeNotificationMsg, t);
                        }
                    }, dbCallbackExecutorService);
                    break;
            }
        } catch (Exception e) {
            log.error("Exception during processing edge event", e);
        }
    }

    private void processWidgetBundleOrWidgetType(TenantId tenantId, TransportProtos.EdgeNotificationMsgProto edgeNotificationMsg) {
        EdgeEventActionType actionType = EdgeEventActionType.valueOf(edgeNotificationMsg.getAction());
        EdgeEventType type = EdgeEventType.valueOf(edgeNotificationMsg.getType());
        EntityId entityId = EntityIdFactory.getByEdgeEventTypeAndUuid(type, new UUID(edgeNotificationMsg.getEntityIdMSB(), edgeNotificationMsg.getEntityIdLSB()));
        switch (actionType) {
            case ADDED:
            case UPDATED:
            case DELETED:
<<<<<<< HEAD
                PageData<Edge> edgesByTenantId = edgeService.findEdgesByTenantId(tenantId, new PageLink(Integer.MAX_VALUE));
                if (edgesByTenantId != null && edgesByTenantId.getData() != null && !edgesByTenantId.getData().isEmpty()) {
                    for (Edge edge : edgesByTenantId.getData()) {
                        saveEdgeEvent(tenantId, edge.getId(), type, actionType, entityId, null);
=======
                TextPageLink pageLink = new TextPageLink(DEFAULT_LIMIT);
                TextPageData<Edge> pageData;
                do {
                    pageData = edgeService.findEdgesByTenantId(tenantId, pageLink);
                    if (pageData != null && pageData.getData() != null && !pageData.getData().isEmpty()) {
                        for (Edge edge : pageData.getData()) {
                            saveEdgeEvent(tenantId, edge.getId(), type, actionType, entityId, null);
                        }
                        if (pageData.hasNext()) {
                            pageLink = pageData.getNextPageLink();
                        }
>>>>>>> b48d43f4
                    }
                } while (pageData != null && pageData.hasNext());
                break;
        }
    }

    private void processCustomer(TenantId tenantId, TransportProtos.EdgeNotificationMsgProto edgeNotificationMsg) {
        EdgeEventActionType actionType = EdgeEventActionType.valueOf(edgeNotificationMsg.getAction());
        EdgeEventType type = EdgeEventType.valueOf(edgeNotificationMsg.getType());
        EntityId entityId = EntityIdFactory.getByEdgeEventTypeAndUuid(type, new UUID(edgeNotificationMsg.getEntityIdMSB(), edgeNotificationMsg.getEntityIdLSB()));
<<<<<<< HEAD
        PageData<Edge> edgesByTenantId = edgeService.findEdgesByTenantId(tenantId, new PageLink(Integer.MAX_VALUE));
        if (edgesByTenantId != null && edgesByTenantId.getData() != null && !edgesByTenantId.getData().isEmpty()) {
            for (Edge edge : edgesByTenantId.getData()) {
                switch (actionType) {
                    case UPDATED:
                        if (!edge.getCustomerId().isNullUid() && edge.getCustomerId().equals(entityId)) {
=======
        TextPageLink pageLink = new TextPageLink(DEFAULT_LIMIT);
        TextPageData<Edge> pageData;
        do {
            pageData = edgeService.findEdgesByTenantId(tenantId, pageLink);
            if (pageData != null && pageData.getData() != null && !pageData.getData().isEmpty()) {
                for (Edge edge : pageData.getData()) {
                    switch (actionType) {
                        case UPDATED:
                            if (!edge.getCustomerId().isNullUid() && edge.getCustomerId().equals(entityId)) {
                                saveEdgeEvent(tenantId, edge.getId(), type, actionType, entityId, null);
                            }
                            break;
                        case DELETED:
>>>>>>> b48d43f4
                            saveEdgeEvent(tenantId, edge.getId(), type, actionType, entityId, null);
                            break;
                    }
                }
                if (pageData.hasNext()) {
                    pageLink = pageData.getNextPageLink();
                }
            }
        } while (pageData != null && pageData.hasNext());
    }

    private void processEntity(TenantId tenantId, TransportProtos.EdgeNotificationMsgProto edgeNotificationMsg) {
        EdgeEventActionType actionType = EdgeEventActionType.valueOf(edgeNotificationMsg.getAction());
        EdgeEventType type = EdgeEventType.valueOf(edgeNotificationMsg.getType());
        EntityId entityId = EntityIdFactory.getByEdgeEventTypeAndUuid(type,
                new UUID(edgeNotificationMsg.getEntityIdMSB(), edgeNotificationMsg.getEntityIdLSB()));
        ListenableFuture<List<EdgeId>> edgeIdsFuture;
        switch (actionType) {
            case ADDED: // used only for USER entity
            case UPDATED:
            case CREDENTIALS_UPDATED:
                edgeIdsFuture = edgeService.findRelatedEdgeIdsByEntityId(tenantId, entityId);
                Futures.addCallback(edgeIdsFuture, new FutureCallback<List<EdgeId>>() {
                    @Override
                    public void onSuccess(@Nullable List<EdgeId> edgeIds) {
                        if (edgeIds != null && !edgeIds.isEmpty()) {
                            for (EdgeId edgeId : edgeIds) {
                                saveEdgeEvent(tenantId, edgeId, type, actionType, entityId, null);
                            }
                        }
                    }
                    @Override
                    public void onFailure(Throwable throwable) {
                        log.error("Failed to find related edge ids [{}]", edgeNotificationMsg, throwable);
                    }
                }, dbCallbackExecutorService);
                break;
            case ASSIGNED_TO_CUSTOMER:
            case UNASSIGNED_FROM_CUSTOMER:
                edgeIdsFuture = edgeService.findRelatedEdgeIdsByEntityId(tenantId, entityId);
                Futures.addCallback(edgeIdsFuture, new FutureCallback<List<EdgeId>>() {
                    @Override
                    public void onSuccess(@Nullable List<EdgeId> edgeIds) {
                        if (edgeIds != null && !edgeIds.isEmpty()) {
                            for (EdgeId edgeId : edgeIds) {
                                try {
                                    CustomerId customerId = mapper.readValue(edgeNotificationMsg.getBody(), CustomerId.class);
                                    ListenableFuture<Edge> future = edgeService.findEdgeByIdAsync(tenantId, edgeId);
                                    Futures.addCallback(future, new FutureCallback<Edge>() {
                                        @Override
                                        public void onSuccess(@Nullable Edge edge) {
                                            if (edge != null && edge.getCustomerId() != null &&
                                                    !edge.getCustomerId().isNullUid() && edge.getCustomerId().equals(customerId)) {
                                                saveEdgeEvent(tenantId, edgeId, type, actionType, entityId, null);
                                            }
                                        }
                                        @Override
                                        public void onFailure(Throwable throwable) {
                                            log.error("Failed to find edge by id [{}]", edgeNotificationMsg, throwable);
                                        }
                                    }, dbCallbackExecutorService);
                                } catch (Exception e) {
                                    log.error("Can't parse customer id from entity body [{}]", edgeNotificationMsg, e);
                                }
                            }
                        }
                    }

                    @Override
                    public void onFailure(Throwable throwable) {
                        log.error("Failed to find related edge ids [{}]", edgeNotificationMsg, throwable);
                    }
                }, dbCallbackExecutorService);
                break;
            case DELETED:
<<<<<<< HEAD
                PageData<Edge> edgesByTenantId = edgeService.findEdgesByTenantId(tenantId, new PageLink(Integer.MAX_VALUE));
                if (edgesByTenantId != null && edgesByTenantId.getData() != null && !edgesByTenantId.getData().isEmpty()) {
                    for (Edge edge : edgesByTenantId.getData()) {
                        saveEdgeEvent(tenantId, edge.getId(), type, actionType, entityId, null);
=======
                TextPageLink pageLink = new TextPageLink(DEFAULT_LIMIT);
                TextPageData<Edge> pageData;
                do {
                    pageData = edgeService.findEdgesByTenantId(tenantId, pageLink);
                    if (pageData != null && pageData.getData() != null && !pageData.getData().isEmpty()) {
                        for (Edge edge : pageData.getData()) {
                            saveEdgeEvent(tenantId, edge.getId(), type, actionType, entityId, null);
                        }
                        if (pageData.hasNext()) {
                            pageLink = pageData.getNextPageLink();
                        }
>>>>>>> b48d43f4
                    }
                } while (pageData != null && pageData.hasNext());
                break;
            case ASSIGNED_TO_EDGE:
            case UNASSIGNED_FROM_EDGE:
                EdgeId edgeId = new EdgeId(new UUID(edgeNotificationMsg.getEdgeIdMSB(), edgeNotificationMsg.getEdgeIdLSB()));
                saveEdgeEvent(tenantId, edgeId, type, actionType, entityId, null);
                if (type.equals(EdgeEventType.RULE_CHAIN)) {
                    updateDependentRuleChains(tenantId, new RuleChainId(entityId.getId()), edgeId, new TimePageLink(DEFAULT_LIMIT));
                }
                break;
        }
    }

<<<<<<< HEAD
    private void updateDependentRuleChains(TenantId tenantId, RuleChainId processingRuleChainId, EdgeId edgeId) {
        PageData<RuleChain> pageData = ruleChainService.findRuleChainsByTenantIdAndEdgeId(tenantId, edgeId, new TimePageLink(Integer.MAX_VALUE));
        if (pageData != null && pageData.getData() != null && !pageData.getData().isEmpty()) {
            for (RuleChain ruleChain : pageData.getData()) {
                if (!ruleChain.getId().equals(processingRuleChainId)) {
                    List<RuleChainConnectionInfo> connectionInfos =
                            ruleChainService.loadRuleChainMetaData(ruleChain.getTenantId(), ruleChain.getId()).getRuleChainConnections();
                    if (connectionInfos != null && !connectionInfos.isEmpty()) {
                        for (RuleChainConnectionInfo connectionInfo : connectionInfos) {
                            if (connectionInfo.getTargetRuleChainId().equals(processingRuleChainId)) {
                                saveEdgeEvent(tenantId,
                                        edgeId,
                                        EdgeEventType.RULE_CHAIN_METADATA,
                                        EdgeEventActionType.UPDATED,
                                        ruleChain.getId(),
                                        null);
=======
    private void updateDependentRuleChains(TenantId tenantId, RuleChainId processingRuleChainId, EdgeId edgeId, TimePageLink pageLink) {
        ListenableFuture<TimePageData<RuleChain>> future = ruleChainService.findRuleChainsByTenantIdAndEdgeId(tenantId, edgeId, pageLink);
        Futures.addCallback(future, new FutureCallback<TimePageData<RuleChain>>() {
            @Override
            public void onSuccess(@Nullable TimePageData<RuleChain> pageData) {
                if (pageData != null && pageData.getData() != null && !pageData.getData().isEmpty()) {
                    for (RuleChain ruleChain : pageData.getData()) {
                        if (!ruleChain.getId().equals(processingRuleChainId)) {
                            List<RuleChainConnectionInfo> connectionInfos =
                                    ruleChainService.loadRuleChainMetaData(ruleChain.getTenantId(), ruleChain.getId()).getRuleChainConnections();
                            if (connectionInfos != null && !connectionInfos.isEmpty()) {
                                for (RuleChainConnectionInfo connectionInfo : connectionInfos) {
                                    if (connectionInfo.getTargetRuleChainId().equals(processingRuleChainId)) {
                                        saveEdgeEvent(tenantId,
                                                edgeId,
                                                EdgeEventType.RULE_CHAIN_METADATA,
                                                EdgeEventActionType.UPDATED,
                                                ruleChain.getId(),
                                                null);
                                    }
                                }
>>>>>>> b48d43f4
                            }
                        }
                    }
                    if (pageData.hasNext()) {
                        updateDependentRuleChains(tenantId, processingRuleChainId, edgeId, pageData.getNextPageLink());
                    }
                }
            }
        }
    }

    private void processAlarm(TenantId tenantId, TransportProtos.EdgeNotificationMsgProto edgeNotificationMsg) {
        AlarmId alarmId = new AlarmId(new UUID(edgeNotificationMsg.getEntityIdMSB(), edgeNotificationMsg.getEntityIdLSB()));
        ListenableFuture<Alarm> alarmFuture = alarmService.findAlarmByIdAsync(tenantId, alarmId);
        Futures.addCallback(alarmFuture, new FutureCallback<Alarm>() {
            @Override
            public void onSuccess(@Nullable Alarm alarm) {
                if (alarm != null) {
                    EdgeEventType type = EdgeUtils.getEdgeEventTypeByEntityType(alarm.getOriginator().getEntityType());
                    if (type != null) {
                        ListenableFuture<List<EdgeId>> relatedEdgeIdsByEntityIdFuture = edgeService.findRelatedEdgeIdsByEntityId(tenantId, alarm.getOriginator());
                        Futures.addCallback(relatedEdgeIdsByEntityIdFuture, new FutureCallback<List<EdgeId>>() {
                            @Override
                            public void onSuccess(@Nullable List<EdgeId> relatedEdgeIdsByEntityId) {
                                if (relatedEdgeIdsByEntityId != null) {
                                    for (EdgeId edgeId : relatedEdgeIdsByEntityId) {
                                        saveEdgeEvent(tenantId,
                                                edgeId,
                                                EdgeEventType.ALARM,
                                                EdgeEventActionType.valueOf(edgeNotificationMsg.getAction()),
                                                alarmId,
                                                null);
                                    }
                                }
                            }

                            @Override
                            public void onFailure(Throwable t) {
                                log.warn("[{}] can't find related edge ids by entity id [{}]", tenantId.getId(), alarm.getOriginator(), t);
                            }
                        }, dbCallbackExecutorService);
                    }
                }
            }

            @Override
            public void onFailure(Throwable t) {
                log.warn("[{}] can't find alarm by id [{}]", tenantId.getId(), alarmId.getId(), t);
            }
        }, dbCallbackExecutorService);
    }

    private void processRelation(TenantId tenantId, TransportProtos.EdgeNotificationMsgProto edgeNotificationMsg) throws JsonProcessingException {
        EntityRelation relation = mapper.readValue(edgeNotificationMsg.getBody(), EntityRelation.class);
        if (!relation.getFrom().getEntityType().equals(EntityType.EDGE) &&
                !relation.getTo().getEntityType().equals(EntityType.EDGE)) {
            List<ListenableFuture<List<EdgeId>>> futures = new ArrayList<>();
            futures.add(edgeService.findRelatedEdgeIdsByEntityId(tenantId, relation.getTo()));
            futures.add(edgeService.findRelatedEdgeIdsByEntityId(tenantId, relation.getFrom()));
            ListenableFuture<List<List<EdgeId>>> combinedFuture = Futures.allAsList(futures);
            Futures.addCallback(combinedFuture, new FutureCallback<List<List<EdgeId>>>() {
                @Override
                public void onSuccess(@Nullable List<List<EdgeId>> listOfListsEdgeIds) {
                    Set<EdgeId> uniqueEdgeIds = new HashSet<>();
                    if (listOfListsEdgeIds != null && !listOfListsEdgeIds.isEmpty()) {
                        for (List<EdgeId> listOfListsEdgeId : listOfListsEdgeIds) {
                            if (listOfListsEdgeId != null) {
                                uniqueEdgeIds.addAll(listOfListsEdgeId);
                            }
                        }
                    }
                    if (!uniqueEdgeIds.isEmpty()) {
                        for (EdgeId edgeId : uniqueEdgeIds) {
                            saveEdgeEvent(tenantId,
                                    edgeId,
                                    EdgeEventType.RELATION,
                                    EdgeEventActionType.valueOf(edgeNotificationMsg.getAction()),
                                    null,
                                    mapper.valueToTree(relation));
                        }
                    }
                }

                @Override
                public void onFailure(Throwable t) {
                    log.warn("[{}] can't find related edge ids by relation to id [{}] and relation from id [{}]" ,
                            tenantId.getId(), relation.getTo().getId(), relation.getFrom().getId(), t);
                }
            }, dbCallbackExecutorService);
        }
    }
}

<|MERGE_RESOLUTION|>--- conflicted
+++ resolved
@@ -213,15 +213,8 @@
                         public void onSuccess(@Nullable Edge edge) {
                             if (edge != null && !customerId.isNullUid()) {
                                 saveEdgeEvent(edge.getTenantId(), edge.getId(), EdgeEventType.CUSTOMER, EdgeEventActionType.ADDED, customerId, null);
-<<<<<<< HEAD
-                                PageData<User> pageData = userService.findCustomerUsers(tenantId, customerId, new PageLink(Integer.MAX_VALUE));
-                                if (pageData != null && pageData.getData() != null && !pageData.getData().isEmpty()) {
-                                    log.trace("[{}] [{}] user(s) are going to be added to edge.", edge.getId(), pageData.getData().size());
-                                    for (User user : pageData.getData()) {
-                                        saveEdgeEvent(edge.getTenantId(), edge.getId(), EdgeEventType.USER, EdgeEventActionType.ADDED, user.getId(), null);
-=======
-                                TextPageLink pageLink = new TextPageLink(DEFAULT_LIMIT);
-                                TextPageData<User> pageData;
+                                PageLink pageLink = new PageLink(DEFAULT_LIMIT);
+                                PageData<User> pageData;
                                 do {
                                     pageData = userService.findCustomerUsers(tenantId, customerId, pageLink);
                                     if (pageData != null && pageData.getData() != null && !pageData.getData().isEmpty()) {
@@ -230,9 +223,8 @@
                                             saveEdgeEvent(edge.getTenantId(), edge.getId(), EdgeEventType.USER, EdgeEventActionType.ADDED, user.getId(), null);
                                         }
                                         if (pageData.hasNext()) {
-                                            pageLink = pageData.getNextPageLink();
+                                            pageLink = pageLink.nextPageLink();
                                         }
->>>>>>> b48d43f4
                                     }
                                 } while (pageData != null && pageData.hasNext());
                             }
@@ -275,14 +267,8 @@
             case ADDED:
             case UPDATED:
             case DELETED:
-<<<<<<< HEAD
-                PageData<Edge> edgesByTenantId = edgeService.findEdgesByTenantId(tenantId, new PageLink(Integer.MAX_VALUE));
-                if (edgesByTenantId != null && edgesByTenantId.getData() != null && !edgesByTenantId.getData().isEmpty()) {
-                    for (Edge edge : edgesByTenantId.getData()) {
-                        saveEdgeEvent(tenantId, edge.getId(), type, actionType, entityId, null);
-=======
-                TextPageLink pageLink = new TextPageLink(DEFAULT_LIMIT);
-                TextPageData<Edge> pageData;
+                PageLink pageLink = new PageLink(DEFAULT_LIMIT);
+                PageData<Edge> pageData;
                 do {
                     pageData = edgeService.findEdgesByTenantId(tenantId, pageLink);
                     if (pageData != null && pageData.getData() != null && !pageData.getData().isEmpty()) {
@@ -290,9 +276,8 @@
                             saveEdgeEvent(tenantId, edge.getId(), type, actionType, entityId, null);
                         }
                         if (pageData.hasNext()) {
-                            pageLink = pageData.getNextPageLink();
-                        }
->>>>>>> b48d43f4
+                            pageLink = pageLink.nextPageLink();
+                        }
                     }
                 } while (pageData != null && pageData.hasNext());
                 break;
@@ -303,16 +288,8 @@
         EdgeEventActionType actionType = EdgeEventActionType.valueOf(edgeNotificationMsg.getAction());
         EdgeEventType type = EdgeEventType.valueOf(edgeNotificationMsg.getType());
         EntityId entityId = EntityIdFactory.getByEdgeEventTypeAndUuid(type, new UUID(edgeNotificationMsg.getEntityIdMSB(), edgeNotificationMsg.getEntityIdLSB()));
-<<<<<<< HEAD
-        PageData<Edge> edgesByTenantId = edgeService.findEdgesByTenantId(tenantId, new PageLink(Integer.MAX_VALUE));
-        if (edgesByTenantId != null && edgesByTenantId.getData() != null && !edgesByTenantId.getData().isEmpty()) {
-            for (Edge edge : edgesByTenantId.getData()) {
-                switch (actionType) {
-                    case UPDATED:
-                        if (!edge.getCustomerId().isNullUid() && edge.getCustomerId().equals(entityId)) {
-=======
-        TextPageLink pageLink = new TextPageLink(DEFAULT_LIMIT);
-        TextPageData<Edge> pageData;
+        PageLink pageLink = new PageLink(DEFAULT_LIMIT);
+        PageData<Edge> pageData;
         do {
             pageData = edgeService.findEdgesByTenantId(tenantId, pageLink);
             if (pageData != null && pageData.getData() != null && !pageData.getData().isEmpty()) {
@@ -324,13 +301,12 @@
                             }
                             break;
                         case DELETED:
->>>>>>> b48d43f4
                             saveEdgeEvent(tenantId, edge.getId(), type, actionType, entityId, null);
                             break;
                     }
                 }
                 if (pageData.hasNext()) {
-                    pageLink = pageData.getNextPageLink();
+                    pageLink = pageLink.nextPageLink();
                 }
             }
         } while (pageData != null && pageData.hasNext());
@@ -400,14 +376,8 @@
                 }, dbCallbackExecutorService);
                 break;
             case DELETED:
-<<<<<<< HEAD
-                PageData<Edge> edgesByTenantId = edgeService.findEdgesByTenantId(tenantId, new PageLink(Integer.MAX_VALUE));
-                if (edgesByTenantId != null && edgesByTenantId.getData() != null && !edgesByTenantId.getData().isEmpty()) {
-                    for (Edge edge : edgesByTenantId.getData()) {
-                        saveEdgeEvent(tenantId, edge.getId(), type, actionType, entityId, null);
-=======
-                TextPageLink pageLink = new TextPageLink(DEFAULT_LIMIT);
-                TextPageData<Edge> pageData;
+                PageLink pageLink = new PageLink(DEFAULT_LIMIT);
+                PageData<Edge> pageData;
                 do {
                     pageData = edgeService.findEdgesByTenantId(tenantId, pageLink);
                     if (pageData != null && pageData.getData() != null && !pageData.getData().isEmpty()) {
@@ -415,9 +385,8 @@
                             saveEdgeEvent(tenantId, edge.getId(), type, actionType, entityId, null);
                         }
                         if (pageData.hasNext()) {
-                            pageLink = pageData.getNextPageLink();
-                        }
->>>>>>> b48d43f4
+                            pageLink = pageLink.nextPageLink();
+                        }
                     }
                 } while (pageData != null && pageData.hasNext());
                 break;
@@ -426,61 +395,41 @@
                 EdgeId edgeId = new EdgeId(new UUID(edgeNotificationMsg.getEdgeIdMSB(), edgeNotificationMsg.getEdgeIdLSB()));
                 saveEdgeEvent(tenantId, edgeId, type, actionType, entityId, null);
                 if (type.equals(EdgeEventType.RULE_CHAIN)) {
-                    updateDependentRuleChains(tenantId, new RuleChainId(entityId.getId()), edgeId, new TimePageLink(DEFAULT_LIMIT));
+                    updateDependentRuleChains(tenantId, new RuleChainId(entityId.getId()), edgeId);
                 }
                 break;
         }
     }
 
-<<<<<<< HEAD
     private void updateDependentRuleChains(TenantId tenantId, RuleChainId processingRuleChainId, EdgeId edgeId) {
-        PageData<RuleChain> pageData = ruleChainService.findRuleChainsByTenantIdAndEdgeId(tenantId, edgeId, new TimePageLink(Integer.MAX_VALUE));
-        if (pageData != null && pageData.getData() != null && !pageData.getData().isEmpty()) {
-            for (RuleChain ruleChain : pageData.getData()) {
-                if (!ruleChain.getId().equals(processingRuleChainId)) {
-                    List<RuleChainConnectionInfo> connectionInfos =
-                            ruleChainService.loadRuleChainMetaData(ruleChain.getTenantId(), ruleChain.getId()).getRuleChainConnections();
-                    if (connectionInfos != null && !connectionInfos.isEmpty()) {
-                        for (RuleChainConnectionInfo connectionInfo : connectionInfos) {
-                            if (connectionInfo.getTargetRuleChainId().equals(processingRuleChainId)) {
-                                saveEdgeEvent(tenantId,
-                                        edgeId,
-                                        EdgeEventType.RULE_CHAIN_METADATA,
-                                        EdgeEventActionType.UPDATED,
-                                        ruleChain.getId(),
-                                        null);
-=======
-    private void updateDependentRuleChains(TenantId tenantId, RuleChainId processingRuleChainId, EdgeId edgeId, TimePageLink pageLink) {
-        ListenableFuture<TimePageData<RuleChain>> future = ruleChainService.findRuleChainsByTenantIdAndEdgeId(tenantId, edgeId, pageLink);
-        Futures.addCallback(future, new FutureCallback<TimePageData<RuleChain>>() {
-            @Override
-            public void onSuccess(@Nullable TimePageData<RuleChain> pageData) {
-                if (pageData != null && pageData.getData() != null && !pageData.getData().isEmpty()) {
-                    for (RuleChain ruleChain : pageData.getData()) {
-                        if (!ruleChain.getId().equals(processingRuleChainId)) {
-                            List<RuleChainConnectionInfo> connectionInfos =
-                                    ruleChainService.loadRuleChainMetaData(ruleChain.getTenantId(), ruleChain.getId()).getRuleChainConnections();
-                            if (connectionInfos != null && !connectionInfos.isEmpty()) {
-                                for (RuleChainConnectionInfo connectionInfo : connectionInfos) {
-                                    if (connectionInfo.getTargetRuleChainId().equals(processingRuleChainId)) {
-                                        saveEdgeEvent(tenantId,
-                                                edgeId,
-                                                EdgeEventType.RULE_CHAIN_METADATA,
-                                                EdgeEventActionType.UPDATED,
-                                                ruleChain.getId(),
-                                                null);
-                                    }
+        TimePageLink pageLink = new TimePageLink(DEFAULT_LIMIT);
+        PageData<RuleChain> pageData;
+        do {
+            pageData = ruleChainService.findRuleChainsByTenantIdAndEdgeId(tenantId, edgeId, pageLink);
+            if (pageData != null && pageData.getData() != null && !pageData.getData().isEmpty()) {
+                for (RuleChain ruleChain : pageData.getData()) {
+                    if (!ruleChain.getId().equals(processingRuleChainId)) {
+                        List<RuleChainConnectionInfo> connectionInfos =
+                                ruleChainService.loadRuleChainMetaData(ruleChain.getTenantId(), ruleChain.getId()).getRuleChainConnections();
+                        if (connectionInfos != null && !connectionInfos.isEmpty()) {
+                            for (RuleChainConnectionInfo connectionInfo : connectionInfos) {
+                                if (connectionInfo.getTargetRuleChainId().equals(processingRuleChainId)) {
+                                    saveEdgeEvent(tenantId,
+                                            edgeId,
+                                            EdgeEventType.RULE_CHAIN_METADATA,
+                                            EdgeEventActionType.UPDATED,
+                                            ruleChain.getId(),
+                                            null);
                                 }
->>>>>>> b48d43f4
-                            }
-                        }
-                    }
-                    if (pageData.hasNext()) {
-                        updateDependentRuleChains(tenantId, processingRuleChainId, edgeId, pageData.getNextPageLink());
-                    }
-                }
-            }
-        }
+                            }
+                        }
+                    }
+                }
+                if (pageData.hasNext()) {
+                    pageLink = pageLink.nextPageLink();
+                }
+            }
+        } while (pageData != null && pageData.hasNext());
     }
 
     private void processAlarm(TenantId tenantId, TransportProtos.EdgeNotificationMsgProto edgeNotificationMsg) {
