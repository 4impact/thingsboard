--- conflicted
+++ resolved
@@ -240,22 +240,18 @@
     @Getter
     private TbRuleEngineDeviceRpcService tbRuleEngineDeviceRpcService;
 
-<<<<<<< HEAD
-    @Lazy
-    @Autowired
-    @Getter
-    private EdgeService edgeService;
-
-    @Value("${cluster.partition_id}")
-=======
     /**
      * The following Service will be null if we operate in tb-rule-engine mode
      */
     @Lazy
     @Autowired(required = false)
->>>>>>> 7e66fd26
     @Getter
     private TbCoreDeviceRpcService tbCoreDeviceRpcService;
+
+    @Lazy
+    @Autowired
+    @Getter
+    private EdgeService edgeService;
 
     @Value("${actors.session.max_concurrent_sessions_per_device:1}")
     @Getter
