--- conflicted
+++ resolved
@@ -69,13 +69,9 @@
 } from '@shared/models/query/query.models';
 import { alarmFields } from '@shared/models/alarm.models';
 import { EdgeService } from "@core/http/edge.service";
-<<<<<<< HEAD
-import { ruleChainType } from "@shared/models/rule-chain.models";
 import { Edge } from '@shared/models/edge.models';
 import { WINDOW } from "@core/services/window.service";
-=======
 import { RuleChainType } from "@shared/models/rule-chain.models";
->>>>>>> d8de53c1
 
 @Injectable({
   providedIn: 'root'
