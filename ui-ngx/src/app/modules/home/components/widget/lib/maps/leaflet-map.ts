///
/// Copyright © 2016-2020 The Thingsboard Authors
///
/// Licensed under the Apache License, Version 2.0 (the "License");
/// you may not use this file except in compliance with the License.
/// You may obtain a copy of the License at
///
///     http://www.apache.org/licenses/LICENSE-2.0
///
/// Unless required by applicable law or agreed to in writing, software
/// distributed under the License is distributed on an "AS IS" BASIS,
/// WITHOUT WARRANTIES OR CONDITIONS OF ANY KIND, either express or implied.
/// See the License for the specific language governing permissions and
/// limitations under the License.
///

<<<<<<< HEAD
import L, { LatLngTuple, LatLngBounds, Point, MarkerClusterGroupOptions, markerClusterGroup} from 'leaflet';

import 'leaflet-providers';
import 'leaflet.markercluster/dist/leaflet.markercluster';

import { MapSettings, MarkerSettings, FormattedData, UnitedMapSettings, PolygonSettings, PolylineSettings } from './map-models';
=======
import L, { LatLngBounds, LatLngTuple } from 'leaflet';

import 'leaflet-providers';
import LM from 'leaflet.markercluster/dist/leaflet.markercluster';

import {
  FormattedData,
  MapSettings,
  MarkerSettings,
  PolygonSettings,
  PolylineSettings,
  UnitedMapSettings
} from './map-models';
>>>>>>> 8cfe4ef4
import { Marker } from './markers';
import { BehaviorSubject, Observable } from 'rxjs';
import { filter } from 'rxjs/operators';
import { Polyline } from './polyline';
import { Polygon } from './polygon';
import { DatasourceData } from '@app/shared/models/widget.models';

export default abstract class LeafletMap {

    markers: Map<string, Marker> = new Map();
    polylines: Map<string, Polyline> = new Map();
    polygons: Map<string, Polygon> = new Map();
    dragMode = false;
    map: L.Map;
    map$: BehaviorSubject<L.Map> = new BehaviorSubject(null);
    ready$: Observable<L.Map> = this.map$.pipe(filter(map => !!map));
    options: UnitedMapSettings;
    isMarketCluster: boolean;
    bounds: L.LatLngBounds;
    newMarker: L.Marker;
    datasources: FormattedData[];
<<<<<<< HEAD
    markersCluster;
=======
    markersCluster: LM.markerClusterGroup;
>>>>>>> 8cfe4ef4

    constructor(public $container: HTMLElement, options: UnitedMapSettings) {
        this.options = options;
    }

    public initSettings(options: MapSettings) {
        const { initCallback,
            disableScrollZooming,
            useClusterMarkers,
            zoomOnClick,
            showCoverageOnHover,
            removeOutsideVisibleBounds,
            animate,
            chunkedLoading,
            maxClusterRadius,
            maxZoom }: MapSettings = options;
        if (disableScrollZooming) {
            this.map.scrollWheelZoom.disable();
        }
        if (initCallback) {
            setTimeout(options.initCallback, 0);
        }
        if (useClusterMarkers) {
<<<<<<< HEAD
            const clusteringSettings: MarkerClusterGroupOptions = {
=======
            const clusteringSettings: LM.MarkerClusterGroupOptions = {
>>>>>>> 8cfe4ef4
                zoomToBoundsOnClick: zoomOnClick,
                showCoverageOnHover,
                removeOutsideVisibleBounds,
                animate,
                chunkedLoading
            };
            if (maxClusterRadius && maxClusterRadius > 0) {
                clusteringSettings.maxClusterRadius = Math.floor(maxClusterRadius);
            }
            if (maxZoom && maxZoom >= 0 && maxZoom < 19) {
                clusteringSettings.disableClusteringAtZoom = Math.floor(maxZoom);
            }
<<<<<<< HEAD
            this.markersCluster = markerClusterGroup(clusteringSettings);
=======
            this.markersCluster = LM.markerClusterGroup(clusteringSettings);
>>>>>>> 8cfe4ef4
            this.ready$.subscribe(map => map.addLayer(this.markersCluster));
        }
    }

    addMarkerControl() {
        if (this.options.draggableMarker) {
            let mousePositionOnMap: L.LatLng;
            let addMarker: L.Control;
            this.map.on('mouseup', (e: L.LeafletMouseEvent) => {
                mousePositionOnMap = e.latlng;
            });
            const dragListener = (e: L.DragEndEvent) => {
                if (e.type === 'dragend' && mousePositionOnMap) {
                    const newMarker = L.marker(mousePositionOnMap).addTo(this.map);
                    const datasourcesList = document.createElement('div');
                    const customLatLng = this.convertToCustomFormat(mousePositionOnMap);
                    this.datasources.forEach(ds => {
                        const dsItem = document.createElement('p');
                        dsItem.appendChild(document.createTextNode(ds.entityName));
                        dsItem.setAttribute('style', 'font-size: 14px');
                        dsItem.onclick = () => {
                            const updatedEnttity = { ...ds, ...customLatLng };
                            this.saveMarkerLocation(updatedEnttity);
                            this.map.removeLayer(newMarker);
                            this.deleteMarker(ds.entityName);
                            this.createMarker(ds.entityName, updatedEnttity, this.datasources, this.options);
                        }
                        datasourcesList.append(dsItem);
                    });
                    const deleteBtn = document.createElement('a');
                    deleteBtn.appendChild(document.createTextNode('Delete position'));
                    deleteBtn.setAttribute('color', 'red');
                    deleteBtn.onclick = () => {
                        this.map.removeLayer(newMarker);
                    }
                    datasourcesList.append(deleteBtn);
                    const popup = L.popup();
                    popup.setContent(datasourcesList);
                    newMarker.bindPopup(popup).openPopup();
                }
                addMarker.setPosition('topright')
            }
            L.Control.AddMarker = L.Control.extend({
                onAdd(map) {
                    const img = L.DomUtil.create('img') as any;
                    img.src = `assets/add_location.svg`;
                    img.style.width = '32px';
                    img.style.height = '32px';
                    img.title = 'Drag and drop to add marker';
                    img.onclick = this.dragMarker;
                    img.draggable = true;
                    const draggableImg = new L.Draggable(img);
                    draggableImg.enable();
                    draggableImg.on('dragend', dragListener)
                    return img;
                },
                onRemove(map) {
                },
                dragMarker: this.dragMarker
            } as any);
            L.control.addMarker = (opts) => {
                return new L.Control.AddMarker(opts);
            }
            addMarker = L.control.addMarker({ position: 'topright' }).addTo(this.map);
        }
    }

    public setMap(map: L.Map) {
        this.map = map;
        if (this.options.useDefaultCenterPosition) {
            this.map.panTo(this.options.defaultCenterPosition);
            this.bounds = map.getBounds();
        }
        else this.bounds = new L.LatLngBounds(null, null);
        if (this.options.draggableMarker) {
            this.addMarkerControl();
        }
        this.map$.next(this.map);
    }

    public setDataSources(dataSources) {
        this.datasources = dataSources;
    }

    public saveMarkerLocation(e) {

    }

    createLatLng(lat: number, lng: number): L.LatLng {
        return L.latLng(lat, lng);
    }

    createBounds(): L.LatLngBounds {
        return this.map.getBounds();
    }

    extendBounds(bounds: L.LatLngBounds, polyline: L.Polyline) {
        if (polyline && polyline.getLatLngs() && polyline.getBounds()) {
            bounds.extend(polyline.getBounds());
        }
    }

    invalidateSize() {
        this.map?.invalidateSize(true);
    }

    onResize() {

    }

    getCenter() {
        return this.map.getCenter();
    }

    fitBounds(bounds: LatLngBounds, useDefaultZoom = false, padding?: LatLngTuple) {
        if (bounds.isValid()) {
            if ((!this.options.fitMapBounds || useDefaultZoom) && this.options.defaultZoomLevel) {
                this.map.setZoom(this.options.defaultZoomLevel, { animate: false });
                this.map.panTo(bounds.getCenter(), { animate: false });
            } else {
                this.map.once('zoomend', () => {
                    if (!this.options.defaultZoomLevel && this.map.getZoom() > this.options.minZoomLevel) {
                        this.map.setZoom(this.options.minZoomLevel, { animate: false });
                    }
                });
                this.map.fitBounds(bounds, { padding: padding || [50, 50], animate: false });
            }
            this.bounds = bounds;
        }
    }

    convertPosition(expression: object): L.LatLng {
        if (!expression) return null;
        const lat = expression[this.options.latKeyName];
        const lng = expression[this.options.lngKeyName];
        if (isNaN(lat) || isNaN(lng))
            return null;
        else
            return L.latLng(lat, lng) as L.LatLng;
    }

    convertToCustomFormat(position: L.LatLng): object {
        return {
            [this.options.latKeyName]: position.lat % 180,
            [this.options.lngKeyName]: position.lng % 180
        }
    }

    // Markers
    updateMarkers(markersData) {
        markersData.forEach(data => {
            if (this.convertPosition(data)) {
                if (data.rotationAngle || data.rotationAngle === 0) {
                    this.options.icon = L.divIcon({
                        html: `<div class="arrow" style="transform: translate(-10px, -10px) rotate(${data.rotationAngle}deg);"><div>`
                    })
                }
                else {
                    this.options.icon = null;
                }
                if (this.markers.get(data.entityName)) {
                    this.updateMarker(data.entityName, data, markersData, this.options)
                }
                else {
                    this.createMarker(data.entityName, data, markersData, this.options as MarkerSettings);
                }
            }
        });
    }

    dragMarker = (e, data?) => {
        if (e.type !== 'dragend') return;
        this.saveMarkerLocation({ ...data, ...this.convertToCustomFormat(e.target._latlng) });
    }

    private createMarker(key: string, data: FormattedData, dataSources: FormattedData[], settings: MarkerSettings) {
        this.ready$.subscribe(() => {
            const newMarker = new Marker(this.convertPosition(data), settings, data, dataSources, this.dragMarker);
<<<<<<< HEAD
            this.fitBounds(this.bounds.extend(newMarker.leafletMarker.getLatLng()), settings.draggableMarker && this.markers.size < 2);
=======
            this.fitBounds(this.bounds.extend(newMarker.leafletMarker.getLatLng()), settings.draggableMarker && this.markers.size > 2);
>>>>>>> 8cfe4ef4
            this.markers.set(key, newMarker);
            if (this.options.useClusterMarkers) {
                this.markersCluster.addLayer(newMarker.leafletMarker);
            }
            else {
                this.map.addLayer(newMarker.leafletMarker);
            }
        });
    }

    private updateMarker(key: string, data: FormattedData, dataSources: FormattedData[], settings: MarkerSettings) {
        const marker: Marker = this.markers.get(key);
        const location = this.convertPosition(data)
        if (!location.equals(marker.location)) {
            marker.updateMarkerPosition(location);
        }
        if (settings.showTooltip) {
            marker.updateMarkerTooltip(data);
        }
        if (settings.useClusterMarkers)
            this.markersCluster.refreshClusters()
        marker.setDataSources(data, dataSources);
        marker.updateMarkerIcon(settings);
    }

    deleteMarker(key: string) {
        let marker = this.markers.get(key)?.leafletMarker;
        if (marker) {
            this.map.removeLayer(marker);
            this.markers.delete(key);
            marker = null;
        }
    }

    setImageAlias(alias:Observable<any>){
    }

    // Polyline

    updatePolylines(polyData: FormattedData[][]) {
        polyData.forEach((data: FormattedData[]) => {
            if (data.length) {
                const dataSource = polyData.map(arr => arr[0]);
                if (this.polylines.get(data[0].entityName)) {
                    this.updatePolyline(data[0].entityName, data, dataSource, this.options);
                }
                else {
                    this.createPolyline(data, dataSource, this.options);
                }
            }
        })
    }

    createPolyline(data: FormattedData[], dataSources: FormattedData[], settings: PolylineSettings) {
        if (data.length)
            this.ready$.subscribe(() => {
                const poly = new Polyline(this.map,
                    data.map(el => this.convertPosition(el)).filter(el => !!el), data, dataSources, settings);
                const bounds = this.bounds.extend(poly.leafletPoly.getBounds());
                this.fitBounds(bounds)
                this.polylines.set(data[0].entityName, poly)
            });
    }

    updatePolyline(key: string, data: FormattedData[], dataSources: FormattedData[], settings: PolylineSettings) {
        this.ready$.subscribe(() => {
            this.polylines.get(key).updatePolyline(settings, data.map(el => this.convertPosition(el)), dataSources);
        });
    }

    // Polygon

    updatePolygons(polyData: DatasourceData[]) {
        polyData.forEach((data: DatasourceData) => {
            if (data.data.length && data.dataKey.name === this.options.polygonKeyName) {
                if (typeof (data?.data[0][1]) === 'string') {
                    data.data = JSON.parse(data.data[0][1]) as LatLngTuple[];
                }
                if (this.polygons.get(data.datasource.entityName)) {
                    this.updatePolygon(data.datasource.entityName, data.data, polyData, this.options);
                }
                else {
                    this.createPolygon(data.datasource.entityName, data.data, polyData, this.options);
                }
            }
        });
    }

    createPolygon(key: string, data: LatLngTuple[], dataSources: DatasourceData[], settings: PolygonSettings) {
        this.ready$.subscribe(() => {
            const polygon = new Polygon(this.map, data, dataSources, settings);
            const bounds = this.bounds.extend(polygon.leafletPoly.getBounds());
            if (bounds.isValid()) {
                this.map.fitBounds(bounds);
                this.bounds = bounds;
            }
            this.polygons.set(key, polygon);
        });
    }

    updatePolygon(key: string, data: LatLngTuple[], dataSources: DatasourceData[], settings: PolygonSettings) {
        this.ready$.subscribe(() => {
            const poly = this.polygons.get(key);
            poly.updatePolygon(data, dataSources, settings);
            this.fitBounds(poly.leafletPoly.getBounds());
        });
    }
}<|MERGE_RESOLUTION|>--- conflicted
+++ resolved
@@ -14,28 +14,12 @@
 /// limitations under the License.
 ///
 
-<<<<<<< HEAD
 import L, { LatLngTuple, LatLngBounds, Point, MarkerClusterGroupOptions, markerClusterGroup} from 'leaflet';
 
 import 'leaflet-providers';
 import 'leaflet.markercluster/dist/leaflet.markercluster';
 
 import { MapSettings, MarkerSettings, FormattedData, UnitedMapSettings, PolygonSettings, PolylineSettings } from './map-models';
-=======
-import L, { LatLngBounds, LatLngTuple } from 'leaflet';
-
-import 'leaflet-providers';
-import LM from 'leaflet.markercluster/dist/leaflet.markercluster';
-
-import {
-  FormattedData,
-  MapSettings,
-  MarkerSettings,
-  PolygonSettings,
-  PolylineSettings,
-  UnitedMapSettings
-} from './map-models';
->>>>>>> 8cfe4ef4
 import { Marker } from './markers';
 import { BehaviorSubject, Observable } from 'rxjs';
 import { filter } from 'rxjs/operators';
@@ -57,11 +41,7 @@
     bounds: L.LatLngBounds;
     newMarker: L.Marker;
     datasources: FormattedData[];
-<<<<<<< HEAD
     markersCluster;
-=======
-    markersCluster: LM.markerClusterGroup;
->>>>>>> 8cfe4ef4
 
     constructor(public $container: HTMLElement, options: UnitedMapSettings) {
         this.options = options;
@@ -85,11 +65,7 @@
             setTimeout(options.initCallback, 0);
         }
         if (useClusterMarkers) {
-<<<<<<< HEAD
             const clusteringSettings: MarkerClusterGroupOptions = {
-=======
-            const clusteringSettings: LM.MarkerClusterGroupOptions = {
->>>>>>> 8cfe4ef4
                 zoomToBoundsOnClick: zoomOnClick,
                 showCoverageOnHover,
                 removeOutsideVisibleBounds,
@@ -102,11 +78,7 @@
             if (maxZoom && maxZoom >= 0 && maxZoom < 19) {
                 clusteringSettings.disableClusteringAtZoom = Math.floor(maxZoom);
             }
-<<<<<<< HEAD
             this.markersCluster = markerClusterGroup(clusteringSettings);
-=======
-            this.markersCluster = LM.markerClusterGroup(clusteringSettings);
->>>>>>> 8cfe4ef4
             this.ready$.subscribe(map => map.addLayer(this.markersCluster));
         }
     }
@@ -285,11 +257,7 @@
     private createMarker(key: string, data: FormattedData, dataSources: FormattedData[], settings: MarkerSettings) {
         this.ready$.subscribe(() => {
             const newMarker = new Marker(this.convertPosition(data), settings, data, dataSources, this.dragMarker);
-<<<<<<< HEAD
             this.fitBounds(this.bounds.extend(newMarker.leafletMarker.getLatLng()), settings.draggableMarker && this.markers.size < 2);
-=======
-            this.fitBounds(this.bounds.extend(newMarker.leafletMarker.getLatLng()), settings.draggableMarker && this.markers.size > 2);
->>>>>>> 8cfe4ef4
             this.markers.set(key, newMarker);
             if (this.options.useClusterMarkers) {
                 this.markersCluster.addLayer(newMarker.leafletMarker);
