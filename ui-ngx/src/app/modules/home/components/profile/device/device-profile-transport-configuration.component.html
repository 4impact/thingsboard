--- conflicted
+++ resolved
@@ -29,24 +29,11 @@
         formControlName="configuration">
       </tb-mqtt-device-profile-transport-configuration>
     </ng-template>
-<<<<<<< HEAD
     <ng-template [ngSwitchCase]="deviceTransportType.LWM2M">
-<!--      <tb-lwm2m-device-profile-transport-configuration-->
-<!--        [required]="required"-->
-<!--        formControlName="configuration">-->
-<!--      </tb-lwm2m-device-profile-transport-configuration>      -->
       <tb-profile-lwm2m-device-transport-configuration
         [required]="required"
         formControlName="configuration">
       </tb-profile-lwm2m-device-transport-configuration>
     </ng-template>
-=======
-    <!--ng-template [ngSwitchCase]="deviceTransportType.LWM2M">
-      <tb-lwm2m-device-profile-transport-configuration
-        [required]="required"
-        formControlName="configuration">
-      </tb-lwm2m-device-profile-transport-configuration>
-    </ng-template-->
->>>>>>> f73b05a8
   </div>
 </div>