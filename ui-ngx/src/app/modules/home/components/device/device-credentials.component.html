<!--

    Copyright © 2016-2021 The Thingsboard Authors

    Licensed under the Apache License, Version 2.0 (the "License");
    you may not use this file except in compliance with the License.
    You may obtain a copy of the License at

        http://www.apache.org/licenses/LICENSE-2.0

    Unless required by applicable law or agreed to in writing, software
    distributed under the License is distributed on an "AS IS" BASIS,
    WITHOUT WARRANTIES OR CONDITIONS OF ANY KIND, either express or implied.
    See the License for the specific language governing permissions and
    limitations under the License.

-->
<section [formGroup]="deviceCredentialsFormGroup">
  <mat-form-field class="mat-block">
    <mat-label translate>device.credentials-type</mat-label>
    <mat-select formControlName="credentialsType">
      <mat-option *ngFor="let credentialsType of credentialsTypes" [value]="credentialsType">
        {{ credentialTypeNamesMap.get(deviceCredentialsType[credentialsType]) }}
      </mat-option>
    </mat-select>
  </mat-form-field>
  <mat-form-field *ngIf="deviceCredentialsFormGroup.get('credentialsType').value === deviceCredentialsType.ACCESS_TOKEN"
                  class="mat-block">
    <mat-label translate>device.access-token</mat-label>
    <input matInput formControlName="credentialsId" required>
    <mat-error *ngIf="deviceCredentialsFormGroup.get('credentialsId').hasError('required')">
      {{ 'device.access-token-required' | translate }}
    </mat-error>
    <mat-error *ngIf="deviceCredentialsFormGroup.get('credentialsId').hasError('pattern')">
      {{ 'device.access-token-invalid' | translate }}
    </mat-error>
  </mat-form-field>
  <mat-form-field *ngIf="deviceCredentialsFormGroup.get('credentialsType').value === deviceCredentialsType.X509_CERTIFICATE"
                  class="mat-block">
    <mat-label translate>device.rsa-key</mat-label>
    <textarea matInput formControlName="credentialsValue" cols="15" rows="5" required></textarea>
    <mat-error *ngIf="deviceCredentialsFormGroup.get('credentialsValue').hasError('required')">
      {{ 'device.rsa-key-required' | translate }}
    </mat-error>
  </mat-form-field>
  <section *ngIf="deviceCredentialsFormGroup.get('credentialsType').value === deviceCredentialsType.MQTT_BASIC" formGroupName="credentialsBasic">
    <mat-form-field class="mat-block">
      <mat-label translate>device.client-id</mat-label>
      <input matInput formControlName="clientId">
      <mat-error *ngIf="deviceCredentialsFormGroup.get('credentialsBasic.clientId').hasError('pattern')">
        {{ 'device.client-id-pattern' | translate }}
      </mat-error>
    </mat-form-field>
    <mat-form-field class="mat-block">
      <mat-label translate>device.user-name</mat-label>
      <input matInput formControlName="userName" [required]="!!deviceCredentialsFormGroup.get('credentialsBasic.password').value">
      <mat-error *ngIf="deviceCredentialsFormGroup.get('credentialsBasic.userName').hasError('required')">
        {{ 'device.user-name-required' | translate }}
      </mat-error>
    </mat-form-field>
    <mat-form-field class="mat-block">
      <mat-label translate>device.password</mat-label>
      <input matInput formControlName="password"
             autocomplete="new-password"
             (ngModelChange)="passwordChanged()"
             [type]="hidePassword ? 'password' : 'text'">
      <button mat-icon-button matSuffix type="button"
              (click)="hidePassword = !hidePassword"
              [attr.aria-pressed]="hidePassword">
        <mat-icon>{{hidePassword ? 'visibility_off' : 'visibility'}}</mat-icon>
      </button>
    </mat-form-field>
    <tb-error style="margin-top: -12px; display: block;"
      [error]="deviceCredentialsFormGroup.get('credentialsBasic').hasError('atLeastOne') ?
              ('device.client-id-or-user-name-necessary' | translate) : ''"></tb-error>
  </section>
  <div *ngIf="deviceCredentialsFormGroup.get('credentialsType').value === deviceCredentialsType.LWM2M_CREDENTIALS">
    <mat-form-field class="mat-block">
      <mat-label translate>device.lwm2m-key</mat-label>
      <input matInput type="text" formControlName="credentialsId" required>
      <mat-error *ngIf="deviceCredentialsFormGroup.get('credentialsId').hasError('required')">
        {{ 'device.lwm2m-key-required' | translate }}
      </mat-error>
    </mat-form-field>
    <mat-form-field class="mat-block">
      <mat-label translate>device.lwm2m-value</mat-label>
      <textarea matInput formControlName="credentialsValue" rows="10" required></textarea>
      <mat-error *ngIf="deviceCredentialsFormGroup.get('credentialsValue').hasError('required')">
        {{ 'device.lwm2m-value-required' | translate }}
      </mat-error>
      <div mat-dialog-actions fxLayoutAlign="center center">
        <button mat-raised-button color="primary"
<<<<<<< HEAD
                [disabled]="false"
                matTooltip="{{'device.lwm2m-value-edit-tip' | translate }}"
                (click)="openSecurityInfoLwM2mDialog($event, deviceCredentialsFormGroup.get('credentialsValue').value, deviceCredentialsFormGroup.get('credentialsId').value )"
=======
                matTooltip="{{'device.lwm2m-value-edit-tip' | translate }}"
                (click)="openSecurityInfoLwM2mDialog($event)"
>>>>>>> c041b3f4
        >
          {{'device.lwm2m-value-edit' | translate }}
        </button>
      </div>
    </mat-form-field>
  </div>
</section><|MERGE_RESOLUTION|>--- conflicted
+++ resolved
@@ -90,14 +90,8 @@
       </mat-error>
       <div mat-dialog-actions fxLayoutAlign="center center">
         <button mat-raised-button color="primary"
-<<<<<<< HEAD
-                [disabled]="false"
-                matTooltip="{{'device.lwm2m-value-edit-tip' | translate }}"
-                (click)="openSecurityInfoLwM2mDialog($event, deviceCredentialsFormGroup.get('credentialsValue').value, deviceCredentialsFormGroup.get('credentialsId').value )"
-=======
                 matTooltip="{{'device.lwm2m-value-edit-tip' | translate }}"
                 (click)="openSecurityInfoLwM2mDialog($event)"
->>>>>>> c041b3f4
         >
           {{'device.lwm2m-value-edit' | translate }}
         </button>
