--- conflicted
+++ resolved
@@ -14,30 +14,6 @@
 /// limitations under the License.
 ///
 
-<<<<<<< HEAD
-import {Component, Inject, OnInit, SkipSelf} from '@angular/core';
-import {ErrorStateMatcher} from '@angular/material/core';
-import {MAT_DIALOG_DATA, MatDialog, MatDialogRef} from '@angular/material/dialog';
-import {Store} from '@ngrx/store';
-import {AppState} from '@core/core.state';
-import {FormBuilder, FormControl, FormGroup, FormGroupDirective, NgForm, Validators} from '@angular/forms';
-import {DeviceService} from '@core/http/device.service';
-import {credentialTypeNames, DeviceCredentials, DeviceCredentialsType} from '@shared/models/device.models';
-import {DialogComponent} from '@shared/components/dialog.component';
-import {Router} from '@angular/router';
-import {
-  SecurityConfigComponent
-} from "@home/pages/device/lwm2m/security-config.component";
-
-import {TranslateService} from "@ngx-translate/core";
-import {
-  DEFAULT_END_POINT,
-  DeviceCredentialsDialogLwm2mData,
-  END_POINT, getDefaultSecurityConfig,
-  JSON_ALL_CONFIG, SecurityConfigModels
-} from "@home/pages/device/lwm2m/security-config.models";
-import {WINDOW} from "@core/services/window.service";
-=======
 import { Component, Inject, OnInit, SkipSelf } from '@angular/core';
 import { ErrorStateMatcher } from '@angular/material/core';
 import { MAT_DIALOG_DATA, MatDialogRef } from '@angular/material/dialog';
@@ -62,7 +38,6 @@
 } from '@shared/models/device.models';
 import { DialogComponent } from '@shared/components/dialog.component';
 import { Router } from '@angular/router';
->>>>>>> d04a5195
 
 export interface DeviceCredentialsDialogData {
   isReadOnly: boolean;
@@ -100,9 +75,10 @@
               @SkipSelf() private errorStateMatcher: ErrorStateMatcher,
               public dialogRef: MatDialogRef<DeviceCredentialsDialogComponent, DeviceCredentials>,
               public fb: FormBuilder,
-              private translate: TranslateService,
-              private dialog: MatDialog,
-              @Inject(WINDOW) private window: Window) {
+            //  private translate: TranslateService,
+             // private dialog: MatDialog,
+             // @Inject(WINDOW) private window: Window
+              ) {
     super(store, router, dialogRef);
 
     this.isReadOnly = data.isReadOnly;
@@ -181,14 +157,6 @@
         this.deviceCredentialsFormGroup.get('credentialsId').updateValueAndValidity();
         this.deviceCredentialsFormGroup.get('credentialsBasic').disable();
         break;
-<<<<<<< HEAD
-      case DeviceCredentialsType.LWM2M_CREDENTIALS:
-        this.deviceCredentialsFormGroup.get('credentialsValue').setValidators([Validators.required]);
-        this.deviceCredentialsFormGroup.get('credentialsValue').updateValueAndValidity();
-        this.deviceCredentialsFormGroup.get('credentialsId').setValidators([]);
-        this.deviceCredentialsFormGroup.get('credentialsId').updateValueAndValidity();
-        break;
-=======
       case DeviceCredentialsType.MQTT_BASIC:
         this.deviceCredentialsFormGroup.get('credentialsBasic').enable();
         this.deviceCredentialsFormGroup.get('credentialsBasic').updateValueAndValidity();
@@ -196,7 +164,13 @@
         this.deviceCredentialsFormGroup.get('credentialsId').updateValueAndValidity();
         this.deviceCredentialsFormGroup.get('credentialsValue').setValidators([]);
         this.deviceCredentialsFormGroup.get('credentialsValue').updateValueAndValidity();
->>>>>>> d04a5195
+      // TODO: @nickAS21
+      // case DeviceCredentialsType.LWM2M_CREDENTIALS:
+      //   this.deviceCredentialsFormGroup.get('credentialsValue').setValidators([Validators.required]);
+      //   this.deviceCredentialsFormGroup.get('credentialsValue').updateValueAndValidity();
+      //   this.deviceCredentialsFormGroup.get('credentialsId').setValidators([]);
+      //   this.deviceCredentialsFormGroup.get('credentialsId').updateValueAndValidity();
+      //   break;
     }
   }
 
@@ -230,30 +204,29 @@
     );
   }
 
-<<<<<<< HEAD
-  openSecurityInfoLwM2mDialog($event: Event, value: string, id: string): void {
-    if ($event) {
-      $event.stopPropagation();
-      $event.preventDefault();
-    }
-    this.dialog.open<SecurityConfigComponent, DeviceCredentialsDialogLwm2mData, object>(SecurityConfigComponent, {
-      disableClose: true,
-      panelClass: ['tb-dialog', 'tb-fullscreen-dialog'],
-      data: {
-        jsonAllConfig: (value === null || value.length === 0) ? getDefaultSecurityConfig(this.window.location.hostname)  as SecurityConfigModels : JSON.parse(value) as SecurityConfigModels,
-        endPoint: (id === null) ? DEFAULT_END_POINT : id,
-        isNew: (id === null || value === null || value.length === 0) ? true : false
-      }
-    }).afterClosed().subscribe(
-      (res) => {
-        if (res) {
-          this.deviceCredentialsFormGroup.get('credentialsValue').patchValue((Object.keys(res[JSON_ALL_CONFIG]).length === 0 || JSON.stringify(res[JSON_ALL_CONFIG]) === "[{}]") ? null : JSON.stringify(res[JSON_ALL_CONFIG]));
-          this.deviceCredentialsFormGroup.get('credentialsId').patchValue((Object.keys(res[END_POINT]).length === 0 || JSON.stringify(res[END_POINT]) === "[{}]") ? null : JSON.stringify(res[END_POINT]).split('\"').join(''));
-          this.deviceCredentialsFormGroup.get('credentialsValue').markAsDirty();
-        }
-      }
-    );
-=======
+  // TODO: @nickAS21
+  // openSecurityInfoLwM2mDialog($event: Event, value: string, id: string): void {
+  //   if ($event) {
+  //     $event.stopPropagation();
+  //     $event.preventDefault();
+  //   }
+  //   this.dialog.open<SecurityConfigComponent, DeviceCredentialsDialogLwm2mData, object>(SecurityConfigComponent, {
+  //     disableClose: true,
+  //     panelClass: ['tb-dialog', 'tb-fullscreen-dialog'],
+  //     data: {
+  //       jsonAllConfig: (value === null || value.length === 0) ? getDefaultSecurityConfig(this.window.location.hostname)  as SecurityConfigModels : JSON.parse(value) as SecurityConfigModels,
+  //       endPoint: (id === null) ? DEFAULT_END_POINT : id,
+  //       isNew: (id === null || value === null || value.length === 0) ? true : false
+  //     }
+  //   }).afterClosed().subscribe(
+  //     (res) => {
+  //       if (res) {
+  //         this.deviceCredentialsFormGroup.get('credentialsValue').patchValue((Object.keys(res[JSON_ALL_CONFIG]).length === 0 || JSON.stringify(res[JSON_ALL_CONFIG]) === "[{}]") ? null : JSON.stringify(res[JSON_ALL_CONFIG]));
+  //         this.deviceCredentialsFormGroup.get('credentialsId').patchValue((Object.keys(res[END_POINT]).length === 0 || JSON.stringify(res[END_POINT]) === "[{}]") ? null : JSON.stringify(res[END_POINT]).split('\"').join(''));
+  //         this.deviceCredentialsFormGroup.get('credentialsValue').markAsDirty();
+  //       }
+  //     }
+  //   );
   passwordChanged() {
     const value = this.deviceCredentialsFormGroup.get('credentialsBasic.password').value;
     if (value !== '') {
@@ -266,6 +239,5 @@
       this.deviceCredentialsFormGroup.get('credentialsBasic.userName').setValidators([]);
       this.deviceCredentialsFormGroup.get('credentialsBasic.userName').updateValueAndValidity();
     }
->>>>>>> d04a5195
   }
 }