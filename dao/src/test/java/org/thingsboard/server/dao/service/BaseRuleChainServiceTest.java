--- conflicted
+++ resolved
@@ -66,7 +66,6 @@
     public void testSaveRuleChain() throws IOException {
         RuleChain ruleChain = new RuleChain();
         ruleChain.setTenantId(tenantId);
-        ruleChain.setType(RuleChainType.SYSTEM);
         ruleChain.setName("My RuleChain");
 
         RuleChain savedRuleChain = ruleChainService.saveRuleChain(ruleChain);
@@ -105,7 +104,6 @@
         RuleChain ruleChain = new RuleChain();
         ruleChain.setTenantId(tenantId);
         ruleChain.setName("My RuleChain");
-        ruleChain.setType(RuleChainType.SYSTEM);
         RuleChain savedRuleChain = ruleChainService.saveRuleChain(ruleChain);
         RuleChain foundRuleChain = ruleChainService.findRuleChainById(tenantId, savedRuleChain.getId());
         Assert.assertNotNull(foundRuleChain);
@@ -118,7 +116,6 @@
         RuleChain ruleChain = new RuleChain();
         ruleChain.setTenantId(tenantId);
         ruleChain.setName("My RuleChain");
-        ruleChain.setType(RuleChainType.SYSTEM);
         RuleChain savedRuleChain = ruleChainService.saveRuleChain(ruleChain);
         RuleChain foundRuleChain = ruleChainService.findRuleChainById(tenantId, savedRuleChain.getId());
         Assert.assertNotNull(foundRuleChain);
@@ -138,7 +135,6 @@
         List<RuleChain> ruleChains = new ArrayList<>();
         for (int i = 0; i < 165; i++) {
             RuleChain ruleChain = new RuleChain();
-            ruleChain.setType(RuleChainType.SYSTEM);
             ruleChain.setTenantId(tenantId);
             ruleChain.setName("RuleChain" + i);
             ruleChains.add(ruleChainService.saveRuleChain(ruleChain));
@@ -162,13 +158,8 @@
 
         ruleChainService.deleteRuleChainsByTenantId(tenantId);
 
-<<<<<<< HEAD
         pageLink = new PageLink(31);
-        pageData = ruleChainService.findTenantRuleChains(tenantId, pageLink);
-=======
-        pageLink = new TextPageLink(31);
         pageData = ruleChainService.findTenantRuleChainsByType(tenantId, RuleChainType.SYSTEM, pageLink);
->>>>>>> 539a1f20
         Assert.assertFalse(pageData.hasNext());
         Assert.assertTrue(pageData.getData().isEmpty());
 
@@ -182,7 +173,6 @@
         for (int i = 0; i < 123; i++) {
             RuleChain ruleChain = new RuleChain();
             ruleChain.setTenantId(tenantId);
-            ruleChain.setType(RuleChainType.SYSTEM);
             String suffix = RandomStringUtils.randomAlphanumeric((int) (Math.random() * 17));
             String name = name1 + suffix;
             name = i % 2 == 0 ? name.toLowerCase() : name.toUpperCase();
@@ -194,7 +184,6 @@
         for (int i = 0; i < 193; i++) {
             RuleChain ruleChain = new RuleChain();
             ruleChain.setTenantId(tenantId);
-            ruleChain.setType(RuleChainType.SYSTEM);
             String suffix = RandomStringUtils.randomAlphanumeric((int) (Math.random() * 15));
             String name = name2 + suffix;
             name = i % 2 == 0 ? name.toLowerCase() : name.toUpperCase();
@@ -237,13 +226,8 @@
             ruleChainService.deleteRuleChainById(tenantId, ruleChain.getId());
         }
 
-<<<<<<< HEAD
         pageLink = new PageLink(4, 0, name1);
-        pageData = ruleChainService.findTenantRuleChains(tenantId, pageLink);
-=======
-        pageLink = new TextPageLink(4, name1);
         pageData = ruleChainService.findTenantRuleChainsByType(tenantId, RuleChainType.SYSTEM, pageLink);
->>>>>>> 539a1f20
         Assert.assertFalse(pageData.hasNext());
         Assert.assertEquals(0, pageData.getData().size());
 
@@ -251,13 +235,8 @@
             ruleChainService.deleteRuleChainById(tenantId, ruleChain.getId());
         }
 
-<<<<<<< HEAD
         pageLink = new PageLink(4, 0, name2);
-        pageData = ruleChainService.findTenantRuleChains(tenantId, pageLink);
-=======
-        pageLink = new TextPageLink(4, name2);
         pageData = ruleChainService.findTenantRuleChainsByType(tenantId, RuleChainType.SYSTEM, pageLink);
->>>>>>> 539a1f20
         Assert.assertFalse(pageData.hasNext());
         Assert.assertEquals(0, pageData.getData().size());
     }
@@ -342,7 +321,6 @@
     private RuleChainMetaData createRuleChainMetadata() throws Exception {
         RuleChain ruleChain = new RuleChain();
         ruleChain.setName("My RuleChain");
-        ruleChain.setType(RuleChainType.SYSTEM);
         ruleChain.setTenantId(tenantId);
         RuleChain savedRuleChain = ruleChainService.saveRuleChain(ruleChain);
 
