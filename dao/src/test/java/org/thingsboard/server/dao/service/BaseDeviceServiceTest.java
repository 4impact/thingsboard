--- conflicted
+++ resolved
@@ -25,6 +25,7 @@
 import org.thingsboard.server.common.data.Device;
 import org.thingsboard.server.common.data.DeviceInfo;
 import org.thingsboard.server.common.data.EntitySubtype;
+import org.thingsboard.server.common.data.Firmware;
 import org.thingsboard.server.common.data.Tenant;
 import org.thingsboard.server.common.data.TenantProfile;
 import org.thingsboard.server.common.data.id.CustomerId;
@@ -155,7 +156,6 @@
         return foundDevice;
     }
 
-<<<<<<< HEAD
     @Test
     public void testSaveDeviceWithFirmware() {
         Device device = new Device();
@@ -199,8 +199,6 @@
         Assert.assertEquals(foundDevice.getName(), savedDevice.getName());
     }
     
-=======
->>>>>>> 9900cc3d
     @Test(expected = DataValidationException.class)
     public void testSaveDeviceWithEmptyName() {
         Device device = new Device();
