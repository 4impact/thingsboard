--
-- Copyright © 2016-2020 The Thingsboard Authors
--
-- Licensed under the Apache License, Version 2.0 (the "License");
-- you may not use this file except in compliance with the License.
-- You may obtain a copy of the License at
--
--     http://www.apache.org/licenses/LICENSE-2.0
--
-- Unless required by applicable law or agreed to in writing, software
-- distributed under the License is distributed on an "AS IS" BASIS,
-- WITHOUT WARRANTIES OR CONDITIONS OF ANY KIND, either express or implied.
-- See the License for the specific language governing permissions and
-- limitations under the License.
--

CREATE TABLE IF NOT EXISTS admin_settings (
    id uuid NOT NULL CONSTRAINT admin_settings_pkey PRIMARY KEY,
    created_time bigint NOT NULL,
    json_value varchar,
    key varchar(255)
);

CREATE TABLE IF NOT EXISTS alarm (
    id uuid NOT NULL CONSTRAINT alarm_pkey PRIMARY KEY,
    created_time bigint NOT NULL,
    ack_ts bigint,
    clear_ts bigint,
    additional_info varchar,
    end_ts bigint,
    originator_id uuid,
    originator_type integer,
    propagate boolean,
    severity varchar(255),
    start_ts bigint,
    status varchar(255),
    tenant_id uuid,
    propagate_relation_types varchar,
    type varchar(255)
);

CREATE TABLE IF NOT EXISTS asset (
    id uuid NOT NULL CONSTRAINT asset_pkey PRIMARY KEY,
    created_time bigint NOT NULL,
    additional_info varchar,
    customer_id uuid,
    name varchar(255),
    label varchar(255),
    search_text varchar(255),
    tenant_id uuid,
    type varchar(255),
    CONSTRAINT asset_name_unq_key UNIQUE (tenant_id, name)
);

CREATE TABLE IF NOT EXISTS audit_log (
    id uuid NOT NULL CONSTRAINT audit_log_pkey PRIMARY KEY,
    created_time bigint NOT NULL,
    tenant_id uuid,
    customer_id uuid,
    entity_id uuid,
    entity_type varchar(255),
    entity_name varchar(255),
    user_id uuid,
    user_name varchar(255),
    action_type varchar(255),
    action_data varchar(1000000),
    action_status varchar(255),
    action_failure_details varchar(1000000)
);

CREATE TABLE IF NOT EXISTS attribute_kv (
  entity_type varchar(255),
  entity_id uuid,
  attribute_type varchar(255),
  attribute_key varchar(255),
  bool_v boolean,
  str_v varchar(10000000),
  long_v bigint,
  dbl_v double precision,
  json_v varchar(10000000),
  last_update_ts bigint,
  CONSTRAINT attribute_kv_pkey PRIMARY KEY (entity_type, entity_id, attribute_type, attribute_key)
);

CREATE TABLE IF NOT EXISTS component_descriptor (
    id uuid NOT NULL CONSTRAINT component_descriptor_pkey PRIMARY KEY,
    created_time bigint NOT NULL,
    actions varchar(255),
    clazz varchar UNIQUE,
    configuration_descriptor varchar,
    name varchar(255),
    scope varchar(255),
    search_text varchar(255),
    type varchar(255)
);

CREATE TABLE IF NOT EXISTS customer (
    id uuid NOT NULL CONSTRAINT customer_pkey PRIMARY KEY,
    created_time bigint NOT NULL,
    additional_info varchar,
    address varchar,
    address2 varchar,
    city varchar(255),
    country varchar(255),
    email varchar(255),
    phone varchar(255),
    search_text varchar(255),
    state varchar(255),
    tenant_id uuid,
    title varchar(255),
    zip varchar(255)
);

CREATE TABLE IF NOT EXISTS dashboard (
    id uuid NOT NULL CONSTRAINT dashboard_pkey PRIMARY KEY,
    created_time bigint NOT NULL,
    configuration varchar(10000000),
    assigned_customers varchar(1000000),
    search_text varchar(255),
    tenant_id uuid,
    title varchar(255)
);

CREATE TABLE IF NOT EXISTS rule_chain (
    id uuid NOT NULL CONSTRAINT rule_chain_pkey PRIMARY KEY,
    created_time bigint NOT NULL,
    additional_info varchar,
    configuration varchar(10000000),
    name varchar(255),
    type varchar(255),
    first_rule_node_id uuid,
    root boolean,
    debug_mode boolean,
    search_text varchar(255),
    tenant_id uuid
);

CREATE TABLE IF NOT EXISTS rule_node (
    id uuid NOT NULL CONSTRAINT rule_node_pkey PRIMARY KEY,
    created_time bigint NOT NULL,
    rule_chain_id uuid,
    additional_info varchar,
    configuration varchar(10000000),
    type varchar(255),
    name varchar(255),
    debug_mode boolean,
    search_text varchar(255)
);

CREATE TABLE IF NOT EXISTS rule_node_state (
    id uuid NOT NULL CONSTRAINT rule_node_state_pkey PRIMARY KEY,
    created_time bigint NOT NULL,
    rule_node_id uuid NOT NULL,
    entity_type varchar(32) NOT NULL,
    entity_id uuid NOT NULL,
    state_data varchar(16384) NOT NULL,
    CONSTRAINT rule_node_state_unq_key UNIQUE (rule_node_id, entity_id),
    CONSTRAINT fk_rule_node_state_node_id FOREIGN KEY (rule_node_id) REFERENCES rule_node(id) ON DELETE CASCADE
);

CREATE TABLE IF NOT EXISTS device_profile (
    id uuid NOT NULL CONSTRAINT device_profile_pkey PRIMARY KEY,
    created_time bigint NOT NULL,
    name varchar(255),
    type varchar(255),
    transport_type varchar(255),
    provision_type varchar(255),
    profile_data jsonb,
    description varchar,
    search_text varchar(255),
    is_default boolean,
    tenant_id uuid,
    default_rule_chain_id uuid,
    default_queue_name varchar(255),
    provision_device_key varchar,
    CONSTRAINT device_profile_name_unq_key UNIQUE (tenant_id, name),
    CONSTRAINT device_provision_key_unq_key UNIQUE (provision_device_key),
    CONSTRAINT fk_default_rule_chain_device_profile FOREIGN KEY (default_rule_chain_id) REFERENCES rule_chain(id)
);

CREATE TABLE IF NOT EXISTS device (
    id uuid NOT NULL CONSTRAINT device_pkey PRIMARY KEY,
    created_time bigint NOT NULL,
    additional_info varchar,
    customer_id uuid,
    device_profile_id uuid NOT NULL,
    device_data jsonb,
    type varchar(255),
    name varchar(255),
    label varchar(255),
    search_text varchar(255),
    tenant_id uuid,
    CONSTRAINT device_name_unq_key UNIQUE (tenant_id, name),
    CONSTRAINT fk_device_profile FOREIGN KEY (device_profile_id) REFERENCES device_profile(id)
);

CREATE TABLE IF NOT EXISTS device_credentials (
    id uuid NOT NULL CONSTRAINT device_credentials_pkey PRIMARY KEY,
    created_time bigint NOT NULL,
    credentials_id varchar,
    credentials_type varchar(255),
    credentials_value varchar,
    device_id uuid,
    CONSTRAINT device_credentials_id_unq_key UNIQUE (credentials_id),
    CONSTRAINT device_credentials_device_id_unq_key UNIQUE (device_id)
);

CREATE TABLE IF NOT EXISTS event (
    id uuid NOT NULL CONSTRAINT event_pkey PRIMARY KEY,
    created_time bigint NOT NULL,
    body varchar(10000000),
    entity_id uuid,
    entity_type varchar(255),
    event_type varchar(255),
    event_uid varchar(255),
    tenant_id uuid,
    ts bigint NOT NULL,
    CONSTRAINT event_unq_key UNIQUE (tenant_id, entity_type, entity_id, event_type, event_uid)
);

CREATE TABLE IF NOT EXISTS relation (
    from_id uuid,
    from_type varchar(255),
    to_id uuid,
    to_type varchar(255),
    relation_type_group varchar(255),
    relation_type varchar(255),
    additional_info varchar,
    CONSTRAINT relation_pkey PRIMARY KEY (from_id, from_type, relation_type_group, relation_type, to_id, to_type)
);

CREATE TABLE IF NOT EXISTS tb_user (
    id uuid NOT NULL CONSTRAINT tb_user_pkey PRIMARY KEY,
    created_time bigint NOT NULL,
    additional_info varchar,
    authority varchar(255),
    customer_id uuid,
    email varchar(255) UNIQUE,
    first_name varchar(255),
    last_name varchar(255),
    search_text varchar(255),
    tenant_id uuid
);

CREATE TABLE IF NOT EXISTS tenant_profile (
    id uuid NOT NULL CONSTRAINT tenant_profile_pkey PRIMARY KEY,
    created_time bigint NOT NULL,
    name varchar(255),
    profile_data jsonb,
    description varchar,
    search_text varchar(255),
    is_default boolean,
    isolated_tb_core boolean,
    isolated_tb_rule_engine boolean,
    CONSTRAINT tenant_profile_name_unq_key UNIQUE (name)
);

CREATE TABLE IF NOT EXISTS tenant (
    id uuid NOT NULL CONSTRAINT tenant_pkey PRIMARY KEY,
    created_time bigint NOT NULL,
    additional_info varchar,
    tenant_profile_id uuid NOT NULL,
    address varchar,
    address2 varchar,
    city varchar(255),
    country varchar(255),
    email varchar(255),
    phone varchar(255),
    region varchar(255),
    search_text varchar(255),
    state varchar(255),
    title varchar(255),
    zip varchar(255),
    CONSTRAINT fk_tenant_profile FOREIGN KEY (tenant_profile_id) REFERENCES tenant_profile(id)
);

CREATE TABLE IF NOT EXISTS user_credentials (
    id uuid NOT NULL CONSTRAINT user_credentials_pkey PRIMARY KEY,
    created_time bigint NOT NULL,
    activate_token varchar(255) UNIQUE,
    enabled boolean,
    password varchar(255),
    reset_token varchar(255) UNIQUE,
    user_id uuid UNIQUE
);

CREATE TABLE IF NOT EXISTS widget_type (
    id uuid NOT NULL CONSTRAINT widget_type_pkey PRIMARY KEY,
    created_time bigint NOT NULL,
    alias varchar(255),
    bundle_alias varchar(255),
    descriptor varchar(1000000),
    name varchar(255),
    tenant_id uuid
);

CREATE TABLE IF NOT EXISTS widgets_bundle (
    id uuid NOT NULL CONSTRAINT widgets_bundle_pkey PRIMARY KEY,
    created_time bigint NOT NULL,
    alias varchar(255),
    search_text varchar(255),
    tenant_id uuid,
    title varchar(255)
);

CREATE TABLE IF NOT EXISTS entity_view (
    id uuid NOT NULL CONSTRAINT entity_view_pkey PRIMARY KEY,
    created_time bigint NOT NULL,
    entity_id uuid,
    entity_type varchar(255),
    tenant_id uuid,
    customer_id uuid,
    type varchar(255),
    name varchar(255),
    keys varchar(10000000),
    start_ts bigint,
    end_ts bigint,
    search_text varchar(255),
    additional_info varchar
);

CREATE TABLE IF NOT EXISTS ts_kv_latest (
    entity_id uuid NOT NULL,
    key int NOT NULL,
    ts bigint NOT NULL,
    bool_v boolean,
    str_v varchar(10000000),
    long_v bigint,
    dbl_v double precision,
    json_v varchar(10000000),
    CONSTRAINT ts_kv_latest_pkey PRIMARY KEY (entity_id, key)
);

CREATE TABLE IF NOT EXISTS ts_kv_dictionary (
    key varchar(255) NOT NULL,
    key_id int GENERATED BY DEFAULT AS IDENTITY(start with 0 increment by 1) UNIQUE,
    CONSTRAINT ts_key_id_pkey PRIMARY KEY (key)
);

CREATE TABLE IF NOT EXISTS oauth2_client_registration_info (
    id uuid NOT NULL CONSTRAINT oauth2_client_registration_info_pkey PRIMARY KEY,
    enabled boolean,
    created_time bigint NOT NULL,
    additional_info varchar,
    client_id varchar(255),
    client_secret varchar(255),
    authorization_uri varchar(255),
    token_uri varchar(255),
    scope varchar(255),
    user_info_uri varchar(255),
    user_name_attribute_name varchar(255),
    jwk_set_uri varchar(255),
    client_authentication_method varchar(255),
    login_button_label varchar(255),
    login_button_icon varchar(255),
    allow_user_creation boolean,
    activate_user boolean,
    type varchar(31),
    basic_email_attribute_key varchar(31),
    basic_first_name_attribute_key varchar(31),
    basic_last_name_attribute_key varchar(31),
    basic_tenant_name_strategy varchar(31),
    basic_tenant_name_pattern varchar(255),
    basic_customer_name_pattern varchar(255),
    basic_default_dashboard_name varchar(255),
    basic_always_full_screen boolean,
    custom_url varchar(255),
    custom_username varchar(255),
    custom_password varchar(255),
    custom_send_token boolean
);

CREATE TABLE IF NOT EXISTS oauth2_client_registration (
    id uuid NOT NULL CONSTRAINT oauth2_client_registration_pkey PRIMARY KEY,
    created_time bigint NOT NULL,
    domain_name varchar(255),
    domain_scheme varchar(31),
    client_registration_info_id uuid
);

CREATE TABLE IF NOT EXISTS oauth2_client_registration_template (
    id uuid NOT NULL CONSTRAINT oauth2_client_registration_template_pkey PRIMARY KEY,
    created_time bigint NOT NULL,
    additional_info varchar,
    provider_id varchar(255),
    authorization_uri varchar(255),
    token_uri varchar(255),
    scope varchar(255),
    user_info_uri varchar(255),
    user_name_attribute_name varchar(255),
    jwk_set_uri varchar(255),
    client_authentication_method varchar(255),
    type varchar(31),
    basic_email_attribute_key varchar(31),
    basic_first_name_attribute_key varchar(31),
    basic_last_name_attribute_key varchar(31),
    basic_tenant_name_strategy varchar(31),
    basic_tenant_name_pattern varchar(255),
    basic_customer_name_pattern varchar(255),
    basic_default_dashboard_name varchar(255),
    basic_always_full_screen boolean,
    comment varchar,
    login_button_icon varchar(255),
    login_button_label varchar(255),
    help_link varchar(255),
    CONSTRAINT oauth2_template_provider_id_unq_key UNIQUE (provider_id)
);

CREATE TABLE IF NOT EXISTS api_usage_state (
    id uuid NOT NULL CONSTRAINT usage_record_pkey PRIMARY KEY,
    created_time bigint NOT NULL,
    tenant_id uuid,
    entity_type varchar(32),
    entity_id uuid,
    transport varchar(32),
    db_storage varchar(32),
    re_exec varchar(32),
    js_exec varchar(32),
    email_exec varchar(32),
    sms_exec varchar(32),
    CONSTRAINT api_usage_state_unq_key UNIQUE (tenant_id, entity_id)
);

CREATE TABLE IF NOT EXISTS edge (
    id uuid NOT NULL CONSTRAINT edge_pkey PRIMARY KEY,
    created_time bigint NOT NULL,
    additional_info varchar,
<<<<<<< HEAD
    customer_id uuid,
    root_rule_chain_id uuid,
    configuration varchar(10000000),
=======
    customer_id varchar(31),
    root_rule_chain_id varchar(31),
>>>>>>> b52d2aae
    type varchar(255),
    name varchar(255),
    label varchar(255),
    routing_key varchar(255),
    secret varchar(255),
    edge_license_key varchar(30),
    cloud_endpoint varchar(255),
    search_text varchar(255),
    tenant_id uuid,
    CONSTRAINT edge_name_unq_key UNIQUE (tenant_id, name),
    CONSTRAINT edge_routing_key_unq_key UNIQUE (routing_key)
);

CREATE TABLE IF NOT EXISTS edge_event (
    id uuid NOT NULL CONSTRAINT edge_event_pkey PRIMARY KEY,
    created_time bigint NOT NULL,
    edge_id uuid,
    edge_event_type varchar(255),
    edge_event_uid varchar(255),
    entity_id uuid,
    edge_event_action varchar(255),
    body varchar(10000000),
    tenant_id uuid,
    ts bigint NOT NULL
);<|MERGE_RESOLUTION|>--- conflicted
+++ resolved
@@ -425,14 +425,8 @@
     id uuid NOT NULL CONSTRAINT edge_pkey PRIMARY KEY,
     created_time bigint NOT NULL,
     additional_info varchar,
-<<<<<<< HEAD
     customer_id uuid,
     root_rule_chain_id uuid,
-    configuration varchar(10000000),
-=======
-    customer_id varchar(31),
-    root_rule_chain_id varchar(31),
->>>>>>> b52d2aae
     type varchar(255),
     name varchar(255),
     label varchar(255),
