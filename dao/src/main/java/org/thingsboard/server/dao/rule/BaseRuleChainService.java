--- conflicted
+++ resolved
@@ -15,16 +15,10 @@
  */
 package org.thingsboard.server.dao.rule;
 
-<<<<<<< HEAD
 import com.datastax.oss.driver.api.core.uuid.Uuids;
 import com.fasterxml.jackson.databind.JsonNode;
 import com.fasterxml.jackson.databind.node.ObjectNode;
-=======
-import com.google.common.base.Function;
-import com.google.common.util.concurrent.Futures;
->>>>>>> 36f6ad2a
 import com.google.common.util.concurrent.ListenableFuture;
-import com.google.common.util.concurrent.MoreExecutors;
 import lombok.extern.slf4j.Slf4j;
 import org.apache.commons.collections.CollectionUtils;
 import org.apache.commons.lang3.StringUtils;
@@ -41,17 +35,10 @@
 import org.thingsboard.server.common.data.id.RuleChainId;
 import org.thingsboard.server.common.data.id.RuleNodeId;
 import org.thingsboard.server.common.data.id.TenantId;
-<<<<<<< HEAD
 import org.thingsboard.server.common.data.page.PageData;
 import org.thingsboard.server.common.data.page.PageLink;
 import org.thingsboard.server.common.data.page.TimePageLink;
 import org.thingsboard.server.common.data.plugin.ComponentLifecycleEvent;
-=======
-import org.thingsboard.server.common.data.page.TextPageData;
-import org.thingsboard.server.common.data.page.TextPageLink;
-import org.thingsboard.server.common.data.page.TimePageData;
-import org.thingsboard.server.common.data.page.TimePageLink;
->>>>>>> 36f6ad2a
 import org.thingsboard.server.common.data.relation.EntityRelation;
 import org.thingsboard.server.common.data.relation.RelationTypeGroup;
 import org.thingsboard.server.common.data.rule.NodeConnectionInfo;
@@ -71,7 +58,6 @@
 import org.thingsboard.server.dao.tenant.TbTenantProfileCache;
 import org.thingsboard.server.dao.tenant.TenantDao;
 
-import javax.annotation.Nullable;
 import java.util.ArrayList;
 import java.util.HashMap;
 import java.util.HashSet;
@@ -86,8 +72,6 @@
 import static org.thingsboard.server.common.data.DataConstants.TENANT;
 import static org.thingsboard.server.dao.service.Validator.validateId;
 
-import static org.thingsboard.server.dao.service.Validator.validateId;
-
 /**
  * Created by igor on 3/12/18.
  */
@@ -95,11 +79,8 @@
 @Slf4j
 public class BaseRuleChainService extends AbstractEntityService implements RuleChainService {
 
-<<<<<<< HEAD
     private static final int DEFAULT_PAGE_SIZE = 1000;
 
-=======
->>>>>>> 36f6ad2a
     public static final String INCORRECT_TENANT_ID = "Incorrect tenantId ";
 
     @Autowired
@@ -365,7 +346,6 @@
         }
     }
 
-
     @Override
     public List<RuleNode> getRuleChainNodes(TenantId tenantId, RuleChainId ruleChainId) {
         Validator.validateId(ruleChainId, "Incorrect rule chain id for search request.");
@@ -424,18 +404,10 @@
     }
 
     @Override
-<<<<<<< HEAD
     public PageData<RuleChain> findTenantRuleChainsByType(TenantId tenantId, RuleChainType type, PageLink pageLink) {
         Validator.validateId(tenantId, "Incorrect tenant id for search rule chain request.");
         Validator.validatePageLink(pageLink);
         return ruleChainDao.findRuleChainsByTenantIdAndType(tenantId.getId(), type, pageLink);
-=======
-    public TextPageData<RuleChain> findTenantRuleChainsByType(TenantId tenantId, RuleChainType type, TextPageLink pageLink) {
-        Validator.validateId(tenantId, "Incorrect tenant id for search rule chain request.");
-        Validator.validatePageLink(pageLink, "Incorrect PageLink object for search rule chain request.");
-        List<RuleChain> ruleChains = ruleChainDao.findRuleChainsByTenantIdAndType(tenantId.getId(), type, pageLink);
-        return new TextPageData<>(ruleChains, pageLink);
->>>>>>> 36f6ad2a
     }
 
     @Override
@@ -449,11 +421,7 @@
             if (RuleChainType.EDGE.equals(ruleChain.getType())) {
                 try {
                     List<Edge> edges = edgeService.findEdgesByTenantIdAndRuleChainId(tenantId, ruleChainId).get();
-<<<<<<< HEAD
                     if (edges != null  && !edges.isEmpty()) {
-=======
-                    if (edges != null && !edges.isEmpty()) {
->>>>>>> 36f6ad2a
                         for (Edge edge : edges) {
                             if (edge.getRootRuleChainId() != null && edge.getRootRuleChainId().equals(ruleChainId)) {
                                 throw new DataValidationException("Can't delete rule chain that is root for edge [" + edge.getName() + "]. Please assign another root rule chain first to the edge!");
@@ -475,7 +443,6 @@
     }
 
     @Override
-<<<<<<< HEAD
     public RuleChainData exportTenantRuleChains(TenantId tenantId, PageLink pageLink) {
         Validator.validateId(tenantId, "Incorrect tenant id for search rule chain request.");
         Validator.validatePageLink(pageLink);
@@ -611,8 +578,6 @@
     }
 
     @Override
-=======
->>>>>>> 36f6ad2a
     public RuleChain assignRuleChainToEdge(TenantId tenantId, RuleChainId ruleChainId, EdgeId edgeId) {
         RuleChain ruleChain = findRuleChainById(tenantId, ruleChainId);
         Edge edge = edgeService.findEdgeById(tenantId, edgeId);
@@ -651,29 +616,12 @@
     }
 
     @Override
-<<<<<<< HEAD
     public PageData<RuleChain> findRuleChainsByTenantIdAndEdgeId(TenantId tenantId, EdgeId edgeId, TimePageLink pageLink) {
         log.trace("Executing findRuleChainsByTenantIdAndEdgeId, tenantId [{}], edgeId [{}], pageLink [{}]", tenantId, edgeId, pageLink);
         Validator.validateId(tenantId, "Incorrect tenantId " + tenantId);
         Validator.validateId(edgeId, "Incorrect edgeId " + edgeId);
         Validator.validatePageLink(pageLink);
         return ruleChainDao.findRuleChainsByTenantIdAndEdgeId(tenantId.getId(), edgeId.getId(), pageLink);
-=======
-    public ListenableFuture<TimePageData<RuleChain>> findRuleChainsByTenantIdAndEdgeId(TenantId tenantId, EdgeId edgeId, TimePageLink pageLink) {
-        log.trace("Executing findRuleChainsByTenantIdAndEdgeId, tenantId [{}], edgeId [{}], pageLink [{}]", tenantId, edgeId, pageLink);
-        Validator.validateId(tenantId, "Incorrect tenantId " + tenantId);
-        Validator.validateId(edgeId, "Incorrect edgeId " + edgeId);
-        Validator.validatePageLink(pageLink, "Incorrect page link " + pageLink);
-        ListenableFuture<List<RuleChain>> ruleChains = ruleChainDao.findRuleChainsByTenantIdAndEdgeId(tenantId.getId(), edgeId.getId(), pageLink);
-
-        return Futures.transform(ruleChains, new Function<List<RuleChain>, TimePageData<RuleChain>>() {
-            @Nullable
-            @Override
-            public TimePageData<RuleChain> apply(@Nullable List<RuleChain> ruleChains) {
-                return new TimePageData<>(ruleChains, pageLink);
-            }
-        }, MoreExecutors.directExecutor());
->>>>>>> 36f6ad2a
     }
 
     @Override
