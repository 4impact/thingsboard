--- conflicted
+++ resolved
@@ -22,12 +22,9 @@
 import org.hibernate.annotations.TypeDef;
 import org.thingsboard.common.util.JacksonUtil;
 import org.thingsboard.server.common.data.FirmwareInfo;
-<<<<<<< HEAD
 import org.thingsboard.server.common.data.firmware.ChecksumAlgorithm;
-=======
 import org.thingsboard.server.common.data.firmware.FirmwareType;
 import org.thingsboard.server.common.data.id.DeviceProfileId;
->>>>>>> 5ca0e05a
 import org.thingsboard.server.common.data.id.FirmwareId;
 import org.thingsboard.server.common.data.id.TenantId;
 import org.thingsboard.server.dao.model.BaseSqlEntity;
@@ -127,13 +124,8 @@
         this.additionalInfo = firmware.getAdditionalInfo();
     }
 
-<<<<<<< HEAD
-    public FirmwareInfoEntity(UUID id, long createdTime, UUID tenantId, String title, String version,
+    public FirmwareInfoEntity(UUID id, long createdTime, UUID tenantId, UUID deviceProfileId, FirmwareType type, String title, String version,
                               String fileName, String contentType, ChecksumAlgorithm checksumAlgorithm, String checksum, Long dataSize,
-=======
-    public FirmwareInfoEntity(UUID id, long createdTime, UUID tenantId, UUID deviceProfileId, FirmwareType type, String title, String version,
-                              String fileName, String contentType, String checksumAlgorithm, String checksum, Long dataSize,
->>>>>>> 5ca0e05a
                               Object additionalInfo, boolean hasData) {
         this.id = id;
         this.createdTime = createdTime;
