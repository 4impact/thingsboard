--- conflicted
+++ resolved
@@ -40,7 +40,6 @@
 import org.thingsboard.server.common.data.EntityView;
 import org.thingsboard.server.common.data.Tenant;
 import org.thingsboard.server.common.data.device.DeviceSearchQuery;
-<<<<<<< HEAD
 import org.thingsboard.server.common.data.device.data.DefaultDeviceConfiguration;
 import org.thingsboard.server.common.data.device.data.DefaultDeviceTransportConfiguration;
 import org.thingsboard.server.common.data.device.data.DeviceData;
@@ -55,17 +54,6 @@
 import org.thingsboard.server.common.data.id.TenantId;
 import org.thingsboard.server.common.data.page.PageData;
 import org.thingsboard.server.common.data.page.PageLink;
-=======
-import org.thingsboard.server.common.data.edge.Edge;
-import org.thingsboard.server.common.data.id.CustomerId;
-import org.thingsboard.server.common.data.id.DeviceId;
-import org.thingsboard.server.common.data.id.EdgeId;
-import org.thingsboard.server.common.data.id.EntityId;
-import org.thingsboard.server.common.data.id.TenantId;
-import org.thingsboard.server.common.data.page.TextPageData;
-import org.thingsboard.server.common.data.page.TextPageLink;
-import org.thingsboard.server.common.data.page.TimePageData;
->>>>>>> 0a7d8e86
 import org.thingsboard.server.common.data.page.TimePageLink;
 import org.thingsboard.server.common.data.relation.EntityRelation;
 import org.thingsboard.server.common.data.relation.EntitySearchDirection;
@@ -73,7 +61,6 @@
 import org.thingsboard.server.common.data.security.DeviceCredentials;
 import org.thingsboard.server.common.data.security.DeviceCredentialsType;
 import org.thingsboard.server.dao.customer.CustomerDao;
-import org.thingsboard.server.dao.edge.EdgeService;
 import org.thingsboard.server.dao.entity.AbstractEntityService;
 import org.thingsboard.server.dao.event.EventService;
 import org.thingsboard.server.dao.exception.DataValidationException;
@@ -122,18 +109,9 @@
     private DeviceCredentialsService deviceCredentialsService;
 
     @Autowired
-<<<<<<< HEAD
     private DeviceProfileService deviceProfileService;
 
     @Autowired
-    private EntityViewService entityViewService;
-
-    @Autowired
-    private EdgeService edgeService;
-
-    @Autowired
-=======
->>>>>>> 0a7d8e86
     private CacheManager cacheManager;
 
     @Autowired
@@ -465,6 +443,31 @@
                 }, MoreExecutors.directExecutor());
     }
 
+    @Transactional
+    @CacheEvict(cacheNames = DEVICE_CACHE, key = "{#device.tenantId, #device.name}")
+    @Override
+    public Device assignDeviceToTenant(TenantId tenantId, Device device) {
+        log.trace("Executing assignDeviceToTenant [{}][{}]", tenantId, device);
+
+        try {
+            List<EntityView> entityViews = entityViewService.findEntityViewsByTenantIdAndEntityIdAsync(device.getTenantId(), device.getId()).get();
+            if (!CollectionUtils.isEmpty(entityViews)) {
+                throw new DataValidationException("Can't assign device that has entity views to another tenant!");
+            }
+        } catch (ExecutionException | InterruptedException e) {
+            log.error("Exception while finding entity views for deviceId [{}]", device.getId(), e);
+            throw new RuntimeException("Exception while finding entity views for deviceId [" + device.getId() + "]", e);
+        }
+
+        eventService.removeEvents(device.getTenantId(), device.getId());
+
+        relationService.removeRelations(device.getTenantId(), device.getId());
+
+        device.setTenantId(tenantId);
+        device.setCustomerId(null);
+        return doSaveDevice(device, null);
+    }
+
     @Override
     public Device assignDeviceToEdge(TenantId tenantId, DeviceId deviceId, EdgeId edgeId) {
         Device device = findDeviceById(tenantId, deviceId);
@@ -477,7 +480,7 @@
         }
         try {
             createRelation(tenantId, new EntityRelation(edgeId, deviceId, EntityRelation.CONTAINS_TYPE, RelationTypeGroup.EDGE));
-        } catch (ExecutionException | InterruptedException e) {
+        } catch (Exception e) {
             log.warn("[{}] Failed to create device relation. Edge Id: [{}]", deviceId, edgeId);
             throw new RuntimeException(e);
         }
@@ -496,82 +499,6 @@
 
         try {
             deleteRelation(tenantId, new EntityRelation(edgeId, deviceId, EntityRelation.CONTAINS_TYPE, RelationTypeGroup.EDGE));
-        } catch (ExecutionException | InterruptedException e) {
-            log.warn("[{}] Failed to delete device relation. Edge Id: [{}]", deviceId, edgeId);
-            throw new RuntimeException(e);
-        }
-        return device;
-    }
-
-    @Override
-    public ListenableFuture<TimePageData<Device>> findDevicesByTenantIdAndEdgeId(TenantId tenantId, EdgeId edgeId, TimePageLink pageLink) {
-        log.trace("Executing findDevicesByTenantIdAndEdgeId, tenantId [{}], edgeId [{}], pageLink [{}]", tenantId, edgeId, pageLink);
-        validateId(tenantId, INCORRECT_TENANT_ID + tenantId);
-        validateId(edgeId, INCORRECT_EDGE_ID + edgeId);
-        validatePageLink(pageLink, INCORRECT_PAGE_LINK + pageLink);
-        ListenableFuture<List<Device>> devices = deviceDao.findDevicesByTenantIdAndEdgeId(tenantId.getId(), edgeId.getId(), pageLink);
-        return Futures.transform(devices, new Function<List<Device>, TimePageData<Device>>() {
-            @Nullable
-            @Override
-            public TimePageData<Device> apply(@Nullable List<Device> devices) {
-                return new TimePageData<>(devices, pageLink);
-            }
-        }, MoreExecutors.directExecutor());
-    }
-
-    @Transactional
-    @CacheEvict(cacheNames = DEVICE_CACHE, key = "{#device.tenantId, #device.name}")
-    @Override
-    public Device assignDeviceToTenant(TenantId tenantId, Device device) {
-        log.trace("Executing assignDeviceToTenant [{}][{}]", tenantId, device);
-
-        try {
-            List<EntityView> entityViews = entityViewService.findEntityViewsByTenantIdAndEntityIdAsync(device.getTenantId(), device.getId()).get();
-            if (!CollectionUtils.isEmpty(entityViews)) {
-                throw new DataValidationException("Can't assign device that has entity views to another tenant!");
-            }
-        } catch (ExecutionException | InterruptedException e) {
-            log.error("Exception while finding entity views for deviceId [{}]", device.getId(), e);
-            throw new RuntimeException("Exception while finding entity views for deviceId [" + device.getId() + "]", e);
-        }
-
-        eventService.removeEvents(device.getTenantId(), device.getId());
-
-        relationService.removeRelations(device.getTenantId(), device.getId());
-
-        device.setTenantId(tenantId);
-        device.setCustomerId(null);
-        return doSaveDevice(device, null);
-    }
-
-    @Override
-    public Device assignDeviceToEdge(TenantId tenantId, DeviceId deviceId, EdgeId edgeId) {
-        Device device = findDeviceById(tenantId, deviceId);
-        Edge edge = edgeService.findEdgeById(tenantId, edgeId);
-        if (edge == null) {
-            throw new DataValidationException("Can't assign device to non-existent edge!");
-        }
-        if (!edge.getTenantId().getId().equals(device.getTenantId().getId())) {
-            throw new DataValidationException("Can't assign device to edge from different tenant!");
-        }
-        try {
-            createRelation(tenantId, new EntityRelation(edgeId, deviceId, EntityRelation.CONTAINS_TYPE, RelationTypeGroup.EDGE));
-        } catch (Exception e) {
-            log.warn("[{}] Failed to create device relation. Edge Id: [{}]", deviceId, edgeId);
-            throw new RuntimeException(e);
-        }
-        return device;
-    }
-
-    @Override
-    public Device unassignDeviceFromEdge(TenantId tenantId, DeviceId deviceId, EdgeId edgeId) {
-        Device device = findDeviceById(tenantId, deviceId);
-        Edge edge = edgeService.findEdgeById(tenantId, edgeId);
-        if (edge == null) {
-            throw new DataValidationException("Can't unassign device from non-existent edge!");
-        }
-        try {
-            deleteRelation(tenantId, new EntityRelation(edgeId, deviceId, EntityRelation.CONTAINS_TYPE, RelationTypeGroup.EDGE));
         } catch (Exception e) {
             log.warn("[{}] Failed to delete device relation. Edge Id: [{}]", deviceId, edgeId);
             throw new RuntimeException(e);
@@ -580,7 +507,7 @@
     }
 
     @Override
-    public PageData<Device> findDevicesByTenantIdAndEdgeId(TenantId tenantId, EdgeId edgeId, PageLink pageLink) {
+    public PageData<Device> findDevicesByTenantIdAndEdgeId(TenantId tenantId, EdgeId edgeId, TimePageLink pageLink) {
         log.trace("Executing findDevicesByTenantIdAndEdgeId, tenantId [{}], edgeId [{}], pageLink [{}]", tenantId, edgeId, pageLink);
         validateId(tenantId, INCORRECT_TENANT_ID + tenantId);
         validateId(edgeId, INCORRECT_EDGE_ID + edgeId);
