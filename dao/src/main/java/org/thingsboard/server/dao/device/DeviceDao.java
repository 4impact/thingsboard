/**
 * Copyright © 2016-2020 The Thingsboard Authors
 *
 * Licensed under the Apache License, Version 2.0 (the "License");
 * you may not use this file except in compliance with the License.
 * You may obtain a copy of the License at
 *
 *     http://www.apache.org/licenses/LICENSE-2.0
 *
 * Unless required by applicable law or agreed to in writing, software
 * distributed under the License is distributed on an "AS IS" BASIS,
 * WITHOUT WARRANTIES OR CONDITIONS OF ANY KIND, either express or implied.
 * See the License for the specific language governing permissions and
 * limitations under the License.
 */
package org.thingsboard.server.dao.device;

import com.google.common.util.concurrent.ListenableFuture;
import org.thingsboard.server.common.data.Device;
import org.thingsboard.server.common.data.DeviceInfo;
import org.thingsboard.server.common.data.EntitySubtype;
import org.thingsboard.server.common.data.id.TenantId;
import org.thingsboard.server.common.data.page.PageData;
import org.thingsboard.server.common.data.page.PageLink;
import org.thingsboard.server.common.data.page.TimePageLink;
import org.thingsboard.server.dao.Dao;

import java.util.List;
import java.util.Optional;
import java.util.UUID;

/**
 * The Interface DeviceDao.
 *
 */
public interface DeviceDao extends Dao<Device> {

    /**
     * Find device info by id.
     *
     * @param tenantId the tenant id
     * @param deviceId the device id
     * @return the device info object
     */
    DeviceInfo findDeviceInfoById(TenantId tenantId, UUID deviceId);

    /**
     * Save or update device object
     *
     * @param device the device object
     * @return saved device object
     */
    Device save(TenantId tenantId, Device device);

    /**
     * Find devices by tenantId and page link.
     *
     * @param tenantId the tenantId
     * @param pageLink the page link
     * @return the list of device objects
     */
    PageData<Device> findDevicesByTenantId(UUID tenantId, PageLink pageLink);

    /**
     * Find device infos by tenantId and page link.
     *
     * @param tenantId the tenantId
     * @param pageLink the page link
     * @return the list of device info objects
     */
    PageData<DeviceInfo> findDeviceInfosByTenantId(UUID tenantId, PageLink pageLink);

    /**
     * Find devices by tenantId, type and page link.
     *
     * @param tenantId the tenantId
     * @param type the type
     * @param pageLink the page link
     * @return the list of device objects
     */
    PageData<Device> findDevicesByTenantIdAndType(UUID tenantId, String type, PageLink pageLink);

    /**
     * Find device infos by tenantId, type and page link.
     *
     * @param tenantId the tenantId
     * @param type the type
     * @param pageLink the page link
     * @return the list of device info objects
     */
    PageData<DeviceInfo> findDeviceInfosByTenantIdAndType(UUID tenantId, String type, PageLink pageLink);

    /**
     * Find device infos by tenantId, deviceProfileId and page link.
     *
     * @param tenantId the tenantId
     * @param deviceProfileId the deviceProfileId
     * @param pageLink the page link
     * @return the list of device info objects
     */
    PageData<DeviceInfo> findDeviceInfosByTenantIdAndDeviceProfileId(UUID tenantId, UUID deviceProfileId, PageLink pageLink);

    /**
     * Find devices by tenantId and devices Ids.
     *
     * @param tenantId the tenantId
     * @param deviceIds the device Ids
     * @return the list of device objects
     */
    ListenableFuture<List<Device>> findDevicesByTenantIdAndIdsAsync(UUID tenantId, List<UUID> deviceIds);

    /**
     * Find devices by tenantId, customerId and page link.
     *
     * @param tenantId the tenantId
     * @param customerId the customerId
     * @param pageLink the page link
     * @return the list of device objects
     */
    PageData<Device> findDevicesByTenantIdAndCustomerId(UUID tenantId, UUID customerId, PageLink pageLink);

    /**
     * Find device infos by tenantId, customerId and page link.
     *
     * @param tenantId the tenantId
     * @param customerId the customerId
     * @param pageLink the page link
     * @return the list of device info objects
     */
    PageData<DeviceInfo> findDeviceInfosByTenantIdAndCustomerId(UUID tenantId, UUID customerId, PageLink pageLink);

    /**
     * Find devices by tenantId, customerId, type and page link.
     *
     * @param tenantId the tenantId
     * @param customerId the customerId
     * @param type the type
     * @param pageLink the page link
     * @return the list of device objects
     */
    PageData<Device> findDevicesByTenantIdAndCustomerIdAndType(UUID tenantId, UUID customerId, String type, PageLink pageLink);

    /**
     * Find device infos by tenantId, customerId, type and page link.
     *
     * @param tenantId the tenantId
     * @param customerId the customerId
     * @param type the type
     * @param pageLink the page link
     * @return the list of device info objects
     */
    PageData<DeviceInfo> findDeviceInfosByTenantIdAndCustomerIdAndType(UUID tenantId, UUID customerId, String type, PageLink pageLink);

    /**
     * Find device infos by tenantId, customerId, deviceProfileId and page link.
     *
     * @param tenantId the tenantId
     * @param customerId the customerId
     * @param deviceProfileId the deviceProfileId
     * @param pageLink the page link
     * @return the list of device info objects
     */
    PageData<DeviceInfo> findDeviceInfosByTenantIdAndCustomerIdAndDeviceProfileId(UUID tenantId, UUID customerId, UUID deviceProfileId, PageLink pageLink);

    /**
     * Find devices by tenantId, customerId and devices Ids.
     *
     * @param tenantId the tenantId
     * @param customerId the customerId
     * @param deviceIds the device Ids
     * @return the list of device objects
     */
    ListenableFuture<List<Device>> findDevicesByTenantIdCustomerIdAndIdsAsync(UUID tenantId, UUID customerId, List<UUID> deviceIds);

    /**
     * Find devices by tenantId and device name.
     *
     * @param tenantId the tenantId
     * @param name the device name
     * @return the optional device object
     */
    Optional<Device> findDeviceByTenantIdAndName(UUID tenantId, String name);

    /**
     * Find tenants device types.
     *
     * @return the list of tenant device type objects
     */
    ListenableFuture<List<EntitySubtype>> findTenantDeviceTypesAsync(UUID tenantId);

    /**
<<<<<<< HEAD
     * Find devices by tenantId, edgeId and page link.
     *
     * @param tenantId the tenantId
     * @param edgeId the edgeId
     * @param pageLink the page link
     * @return the list of device objects
     */
    ListenableFuture<PageData<Device>> findDevicesByTenantIdAndEdgeId(UUID tenantId, UUID edgeId, TimePageLink pageLink);
=======
     * Find devices by tenantId and device id.
     * @param tenantId the tenant Id
     * @param id the device Id
     * @return the device object
     */
    Device findDeviceByTenantIdAndId(TenantId tenantId, UUID id);

    /**
     * Find devices by tenantId and device id.
     * @param tenantId tenantId the tenantId
     * @param id the deviceId
     * @return the device object
     */
    ListenableFuture<Device> findDeviceByTenantIdAndIdAsync(TenantId tenantId, UUID id);

    Long countDevicesByDeviceProfileId(TenantId tenantId, UUID deviceProfileId);

    /**
     * Find devices by tenantId, profileId and page link.
     *
     * @param tenantId the tenantId
     * @param profileId the profileId
     * @param pageLink the page link
     * @return the list of device objects
     */
    PageData<Device> findDevicesByTenantIdAndProfileId(UUID tenantId, UUID profileId, PageLink pageLink);

>>>>>>> 40e13cce
}<|MERGE_RESOLUTION|>--- conflicted
+++ resolved
@@ -22,7 +22,6 @@
 import org.thingsboard.server.common.data.id.TenantId;
 import org.thingsboard.server.common.data.page.PageData;
 import org.thingsboard.server.common.data.page.PageLink;
-import org.thingsboard.server.common.data.page.TimePageLink;
 import org.thingsboard.server.dao.Dao;
 
 import java.util.List;
@@ -189,16 +188,6 @@
     ListenableFuture<List<EntitySubtype>> findTenantDeviceTypesAsync(UUID tenantId);
 
     /**
-<<<<<<< HEAD
-     * Find devices by tenantId, edgeId and page link.
-     *
-     * @param tenantId the tenantId
-     * @param edgeId the edgeId
-     * @param pageLink the page link
-     * @return the list of device objects
-     */
-    ListenableFuture<PageData<Device>> findDevicesByTenantIdAndEdgeId(UUID tenantId, UUID edgeId, TimePageLink pageLink);
-=======
      * Find devices by tenantId and device id.
      * @param tenantId the tenant Id
      * @param id the device Id
@@ -226,5 +215,14 @@
      */
     PageData<Device> findDevicesByTenantIdAndProfileId(UUID tenantId, UUID profileId, PageLink pageLink);
 
->>>>>>> 40e13cce
+
+    /**
+     * Find devices by tenantId, edgeId and page link.
+     *
+     * @param tenantId the tenantId
+     * @param edgeId the edgeId
+     * @param pageLink the page link
+     * @return the list of device objects
+     */
+    PageData<Device> findDevicesByTenantIdAndEdgeId(UUID tenantId, UUID edgeId, PageLink pageLink);
 }