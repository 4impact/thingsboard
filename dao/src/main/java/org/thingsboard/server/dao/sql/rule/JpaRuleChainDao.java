/**
 * Copyright © 2016-2020 The Thingsboard Authors
 *
 * Licensed under the Apache License, Version 2.0 (the "License");
 * you may not use this file except in compliance with the License.
 * You may obtain a copy of the License at
 *
 *     http://www.apache.org/licenses/LICENSE-2.0
 *
 * Unless required by applicable law or agreed to in writing, software
 * distributed under the License is distributed on an "AS IS" BASIS,
 * WITHOUT WARRANTIES OR CONDITIONS OF ANY KIND, either express or implied.
 * See the License for the specific language governing permissions and
 * limitations under the License.
 */
package org.thingsboard.server.dao.sql.rule;

import com.google.common.util.concurrent.Futures;
import com.google.common.util.concurrent.ListenableFuture;
import com.google.common.util.concurrent.MoreExecutors;
import lombok.extern.slf4j.Slf4j;
import org.springframework.beans.factory.annotation.Autowired;
import org.springframework.data.repository.CrudRepository;
import org.springframework.stereotype.Component;
<<<<<<< HEAD
import org.thingsboard.server.common.data.EntityType;
import org.thingsboard.server.common.data.UUIDConverter;
import org.thingsboard.server.common.data.id.EdgeId;
=======
>>>>>>> 146e6126
import org.thingsboard.server.common.data.id.TenantId;
import org.thingsboard.server.common.data.page.PageData;
import org.thingsboard.server.common.data.page.PageLink;
import org.thingsboard.server.common.data.page.TimePageLink;
import org.thingsboard.server.common.data.relation.EntityRelation;
import org.thingsboard.server.common.data.relation.RelationTypeGroup;
import org.thingsboard.server.common.data.rule.RuleChain;
import org.thingsboard.server.common.data.rule.RuleChainType;
import org.thingsboard.server.dao.DaoUtil;
import org.thingsboard.server.dao.model.sql.RuleChainEntity;
import org.thingsboard.server.dao.relation.RelationDao;
import org.thingsboard.server.dao.rule.RuleChainDao;
import org.thingsboard.server.dao.sql.JpaAbstractSearchTextDao;

import java.util.ArrayList;
import java.util.Collections;
import java.util.List;
import java.util.Objects;
import java.util.UUID;

@Slf4j
@Component
public class JpaRuleChainDao extends JpaAbstractSearchTextDao<RuleChainEntity, RuleChain> implements RuleChainDao {

    @Autowired
    private RuleChainRepository ruleChainRepository;

    @Autowired
    private RelationDao relationDao;

    @Override
    protected Class getEntityClass() {
        return RuleChainEntity.class;
    }

    @Override
    protected CrudRepository getCrudRepository() {
        return ruleChainRepository;
    }

    @Override
    public PageData<RuleChain> findRuleChainsByTenantId(UUID tenantId, PageLink pageLink) {
        log.debug("Try to find rule chains by tenantId [{}] and pageLink [{}]", tenantId, pageLink);
        return DaoUtil.toPageData(ruleChainRepository
                .findByTenantId(
                        tenantId,
                        Objects.toString(pageLink.getTextSearch(), ""),
                        DaoUtil.toPageable(pageLink)));
    }

    @Override
<<<<<<< HEAD
    public PageData<RuleChain> findRuleChainsByTenantIdAndType(UUID tenantId, RuleChainType type, PageLink pageLink) {
        log.debug("Try to find rule chains by tenantId [{}], type [{}] and pageLink [{}]", tenantId, type, pageLink);
        return DaoUtil.toPageData(ruleChainRepository
                .findByTenantIdAndType(
                        tenantId,
                        type,
                        Objects.toString(pageLink.getTextSearch(), ""),
                        DaoUtil.toPageable(pageLink)));
    }

    @Override
    public PageData<RuleChain> findRuleChainsByTenantIdAndEdgeId(UUID tenantId, UUID edgeId, PageLink pageLink) {
        log.debug("Try to find rule chains by tenantId [{}], edgeId [{}] and pageLink [{}]", tenantId, edgeId, pageLink);

        return DaoUtil.toPageData(ruleChainRepository
                .findByTenantIdAndEdgeId(
                        tenantId,
                        edgeId,
                        Objects.toString(pageLink.getTextSearch(), ""),
                        DaoUtil.toPageable(pageLink)));
    }

    @Override
    public ListenableFuture<List<RuleChain>> findDefaultEdgeRuleChainsByTenantId(UUID tenantId) {
        log.debug("Try to find default edge rule chains by tenantId [{}]", tenantId);
        ListenableFuture<List<EntityRelation>> relations =
                relationDao.findAllByFromAndType(new TenantId(tenantId), new TenantId(tenantId), EntityRelation.CONTAINS_TYPE, RelationTypeGroup.EDGE_DEFAULT_RULE_CHAIN);
        return Futures.transformAsync(relations, input -> {
            if (input != null && !input.isEmpty()) {
                List<ListenableFuture<RuleChain>> ruleChainsFutures = new ArrayList<>(input.size());
                for (EntityRelation relation : input) {
                    ruleChainsFutures.add(findByIdAsync(new TenantId(tenantId), relation.getTo().getId()));
                }
                return Futures.successfulAsList(ruleChainsFutures);
            } else {
                return Futures.immediateFuture(Collections.emptyList());
            }
        }, MoreExecutors.directExecutor());
=======
    public Long countByTenantId(TenantId tenantId) {
        return ruleChainRepository.countByTenantId(tenantId.getId());
>>>>>>> 146e6126
    }
}<|MERGE_RESOLUTION|>--- conflicted
+++ resolved
@@ -22,16 +22,9 @@
 import org.springframework.beans.factory.annotation.Autowired;
 import org.springframework.data.repository.CrudRepository;
 import org.springframework.stereotype.Component;
-<<<<<<< HEAD
-import org.thingsboard.server.common.data.EntityType;
-import org.thingsboard.server.common.data.UUIDConverter;
-import org.thingsboard.server.common.data.id.EdgeId;
-=======
->>>>>>> 146e6126
 import org.thingsboard.server.common.data.id.TenantId;
 import org.thingsboard.server.common.data.page.PageData;
 import org.thingsboard.server.common.data.page.PageLink;
-import org.thingsboard.server.common.data.page.TimePageLink;
 import org.thingsboard.server.common.data.relation.EntityRelation;
 import org.thingsboard.server.common.data.relation.RelationTypeGroup;
 import org.thingsboard.server.common.data.rule.RuleChain;
@@ -79,7 +72,6 @@
     }
 
     @Override
-<<<<<<< HEAD
     public PageData<RuleChain> findRuleChainsByTenantIdAndType(UUID tenantId, RuleChainType type, PageLink pageLink) {
         log.debug("Try to find rule chains by tenantId [{}], type [{}] and pageLink [{}]", tenantId, type, pageLink);
         return DaoUtil.toPageData(ruleChainRepository
@@ -118,9 +110,10 @@
                 return Futures.immediateFuture(Collections.emptyList());
             }
         }, MoreExecutors.directExecutor());
-=======
+    }
+
+    @Override
     public Long countByTenantId(TenantId tenantId) {
         return ruleChainRepository.countByTenantId(tenantId.getId());
->>>>>>> 146e6126
     }
 }