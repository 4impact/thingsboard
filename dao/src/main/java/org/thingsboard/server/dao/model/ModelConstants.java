/**
 * Copyright © 2016-2021 The Thingsboard Authors
 *
 * Licensed under the Apache License, Version 2.0 (the "License");
 * you may not use this file except in compliance with the License.
 * You may obtain a copy of the License at
 *
 *     http://www.apache.org/licenses/LICENSE-2.0
 *
 * Unless required by applicable law or agreed to in writing, software
 * distributed under the License is distributed on an "AS IS" BASIS,
 * WITHOUT WARRANTIES OR CONDITIONS OF ANY KIND, either express or implied.
 * See the License for the specific language governing permissions and
 * limitations under the License.
 */
package org.thingsboard.server.dao.model;

import com.datastax.oss.driver.api.core.uuid.Uuids;
import org.apache.commons.lang3.ArrayUtils;
import org.thingsboard.server.common.data.id.TenantId;
import org.thingsboard.server.common.data.kv.Aggregation;

import java.util.UUID;

public class ModelConstants {

    private ModelConstants() {
    }

    public static final UUID NULL_UUID = Uuids.startOf(0);
    public static final TenantId SYSTEM_TENANT = new TenantId(ModelConstants.NULL_UUID);

    // this is the difference between midnight October 15, 1582 UTC and midnight January 1, 1970 UTC as 100 nanosecond units
    public static final long EPOCH_DIFF = 122192928000000000L;

    /**
     * Generic constants.
     */
    public static final String ID_PROPERTY = "id";
    public static final String CREATED_TIME_PROPERTY = "created_time";
    public static final String USER_ID_PROPERTY = "user_id";
    public static final String TENANT_ID_PROPERTY = "tenant_id";
    public static final String CUSTOMER_ID_PROPERTY = "customer_id";
    public static final String DEVICE_ID_PROPERTY = "device_id";
    public static final String TITLE_PROPERTY = "title";
    public static final String ALIAS_PROPERTY = "alias";
    public static final String SEARCH_TEXT_PROPERTY = "search_text";
    public static final String ADDITIONAL_INFO_PROPERTY = "additional_info";
    public static final String ENTITY_TYPE_PROPERTY = "entity_type";

    public static final String ENTITY_TYPE_COLUMN = ENTITY_TYPE_PROPERTY;
    public static final String TENANT_ID_COLUMN = "tenant_id";
    public static final String ENTITY_ID_COLUMN = "entity_id";
    public static final String ATTRIBUTE_TYPE_COLUMN = "attribute_type";
    public static final String ATTRIBUTE_KEY_COLUMN = "attribute_key";
    public static final String LAST_UPDATE_TS_COLUMN = "last_update_ts";

    /**
     * Cassandra user constants.
     */
    public static final String USER_COLUMN_FAMILY_NAME = "user";
    public static final String USER_PG_HIBERNATE_COLUMN_FAMILY_NAME = "tb_user";
    public static final String USER_TENANT_ID_PROPERTY = TENANT_ID_PROPERTY;
    public static final String USER_CUSTOMER_ID_PROPERTY = CUSTOMER_ID_PROPERTY;
    public static final String USER_EMAIL_PROPERTY = "email";
    public static final String USER_AUTHORITY_PROPERTY = "authority";
    public static final String USER_FIRST_NAME_PROPERTY = "first_name";
    public static final String USER_LAST_NAME_PROPERTY = "last_name";
    public static final String USER_ADDITIONAL_INFO_PROPERTY = ADDITIONAL_INFO_PROPERTY;

    public static final String USER_BY_EMAIL_COLUMN_FAMILY_NAME = "user_by_email";
    public static final String USER_BY_TENANT_AND_SEARCH_TEXT_COLUMN_FAMILY_NAME = "user_by_tenant_and_search_text";
    public static final String USER_BY_CUSTOMER_AND_SEARCH_TEXT_COLUMN_FAMILY_NAME = "user_by_customer_and_search_text";

    /**
     * Cassandra user_credentials constants.
     */
    public static final String USER_CREDENTIALS_COLUMN_FAMILY_NAME = "user_credentials";
    public static final String USER_CREDENTIALS_USER_ID_PROPERTY = USER_ID_PROPERTY;
    public static final String USER_CREDENTIALS_ENABLED_PROPERTY = "enabled";
    public static final String USER_CREDENTIALS_PASSWORD_PROPERTY = "password"; //NOSONAR, the constant used to identify password column name (not password value itself)
    public static final String USER_CREDENTIALS_ACTIVATE_TOKEN_PROPERTY = "activate_token";
    public static final String USER_CREDENTIALS_RESET_TOKEN_PROPERTY = "reset_token";

    public static final String USER_CREDENTIALS_BY_USER_COLUMN_FAMILY_NAME = "user_credentials_by_user";
    public static final String USER_CREDENTIALS_BY_ACTIVATE_TOKEN_COLUMN_FAMILY_NAME = "user_credentials_by_activate_token";
    public static final String USER_CREDENTIALS_BY_RESET_TOKEN_COLUMN_FAMILY_NAME = "user_credentials_by_reset_token";

    /**
     * Cassandra admin_settings constants.
     */
    public static final String ADMIN_SETTINGS_COLUMN_FAMILY_NAME = "admin_settings";
    public static final String ADMIN_SETTINGS_KEY_PROPERTY = "key";
    public static final String ADMIN_SETTINGS_JSON_VALUE_PROPERTY = "json_value";

    public static final String ADMIN_SETTINGS_BY_KEY_COLUMN_FAMILY_NAME = "admin_settings_by_key";

    /**
     * Cassandra contact constants.
     */
    public static final String COUNTRY_PROPERTY = "country";
    public static final String STATE_PROPERTY = "state";
    public static final String CITY_PROPERTY = "city";
    public static final String ADDRESS_PROPERTY = "address";
    public static final String ADDRESS2_PROPERTY = "address2";
    public static final String ZIP_PROPERTY = "zip";
    public static final String PHONE_PROPERTY = "phone";
    public static final String EMAIL_PROPERTY = "email";

    /**
     * Cassandra tenant constants.
     */
    public static final String TENANT_COLUMN_FAMILY_NAME = "tenant";
    public static final String TENANT_TITLE_PROPERTY = TITLE_PROPERTY;
    public static final String TENANT_REGION_PROPERTY = "region";
    public static final String TENANT_ADDITIONAL_INFO_PROPERTY = ADDITIONAL_INFO_PROPERTY;
    public static final String TENANT_TENANT_PROFILE_ID_PROPERTY = "tenant_profile_id";

    public static final String TENANT_BY_REGION_AND_SEARCH_TEXT_COLUMN_FAMILY_NAME = "tenant_by_region_and_search_text";

    /**
     * Tenant profile constants.
     */
    public static final String TENANT_PROFILE_COLUMN_FAMILY_NAME = "tenant_profile";
    public static final String TENANT_PROFILE_NAME_PROPERTY = "name";
    public static final String TENANT_PROFILE_PROFILE_DATA_PROPERTY = "profile_data";
    public static final String TENANT_PROFILE_DESCRIPTION_PROPERTY = "description";
    public static final String TENANT_PROFILE_IS_DEFAULT_PROPERTY = "is_default";
    public static final String TENANT_PROFILE_ISOLATED_TB_CORE = "isolated_tb_core";
    public static final String TENANT_PROFILE_ISOLATED_TB_RULE_ENGINE = "isolated_tb_rule_engine";

    /**
     * Cassandra customer constants.
     */
    public static final String CUSTOMER_COLUMN_FAMILY_NAME = "customer";
    public static final String CUSTOMER_TENANT_ID_PROPERTY = TENANT_ID_PROPERTY;
    public static final String CUSTOMER_TITLE_PROPERTY = TITLE_PROPERTY;
    public static final String CUSTOMER_ADDITIONAL_INFO_PROPERTY = ADDITIONAL_INFO_PROPERTY;

    public static final String CUSTOMER_BY_TENANT_AND_SEARCH_TEXT_COLUMN_FAMILY_NAME = "customer_by_tenant_and_search_text";
    public static final String CUSTOMER_BY_TENANT_AND_TITLE_VIEW_NAME = "customer_by_tenant_and_title";

    /**
     * Cassandra device constants.
     */
    public static final String DEVICE_COLUMN_FAMILY_NAME = "device";
    public static final String DEVICE_FAMILY_NAME = "device";
    public static final String DEVICE_TENANT_ID_PROPERTY = TENANT_ID_PROPERTY;
    public static final String DEVICE_CUSTOMER_ID_PROPERTY = CUSTOMER_ID_PROPERTY;
    public static final String DEVICE_NAME_PROPERTY = "name";
    public static final String DEVICE_TYPE_PROPERTY = "type";
    public static final String DEVICE_LABEL_PROPERTY = "label";
    public static final String DEVICE_ADDITIONAL_INFO_PROPERTY = ADDITIONAL_INFO_PROPERTY;
    public static final String DEVICE_DEVICE_PROFILE_ID_PROPERTY = "device_profile_id";
    public static final String DEVICE_DEVICE_DATA_PROPERTY = "device_data";
    public static final String DEVICE_FIRMWARE_ID_PROPERTY = "firmware_id";

    public static final String DEVICE_BY_TENANT_AND_SEARCH_TEXT_COLUMN_FAMILY_NAME = "device_by_tenant_and_search_text";
    public static final String DEVICE_BY_TENANT_BY_TYPE_AND_SEARCH_TEXT_COLUMN_FAMILY_NAME = "device_by_tenant_by_type_and_search_text";
    public static final String DEVICE_BY_CUSTOMER_AND_SEARCH_TEXT_COLUMN_FAMILY_NAME = "device_by_customer_and_search_text";
    public static final String DEVICE_BY_CUSTOMER_BY_TYPE_AND_SEARCH_TEXT_COLUMN_FAMILY_NAME = "device_by_customer_by_type_and_search_text";
    public static final String DEVICE_BY_TENANT_AND_NAME_VIEW_NAME = "device_by_tenant_and_name";
    public static final String DEVICE_TYPES_BY_TENANT_VIEW_NAME = "device_types_by_tenant";

    /**
     * Device profile constants.
     */
    public static final String DEVICE_PROFILE_COLUMN_FAMILY_NAME = "device_profile";
    public static final String DEVICE_PROFILE_TENANT_ID_PROPERTY = TENANT_ID_PROPERTY;
    public static final String DEVICE_PROFILE_NAME_PROPERTY = "name";
    public static final String DEVICE_PROFILE_TYPE_PROPERTY = "type";
    public static final String DEVICE_PROFILE_TRANSPORT_TYPE_PROPERTY = "transport_type";
    public static final String DEVICE_PROFILE_PROVISION_TYPE_PROPERTY = "provision_type";
    public static final String DEVICE_PROFILE_PROFILE_DATA_PROPERTY = "profile_data";
    public static final String DEVICE_PROFILE_DESCRIPTION_PROPERTY = "description";
    public static final String DEVICE_PROFILE_IS_DEFAULT_PROPERTY = "is_default";
    public static final String DEVICE_PROFILE_DEFAULT_RULE_CHAIN_ID_PROPERTY = "default_rule_chain_id";
    public static final String DEVICE_PROFILE_DEFAULT_QUEUE_NAME_PROPERTY = "default_queue_name";
    public static final String DEVICE_PROFILE_PROVISION_DEVICE_KEY = "provision_device_key";
    public static final String DEVICE_PROFILE_FIRMWARE_ID_PROPERTY = "firmware_id";

    /**
     * Cassandra entityView constants.
     */
    public static final String ENTITY_VIEW_TABLE_FAMILY_NAME = "entity_view";
    public static final String ENTITY_VIEW_ENTITY_ID_PROPERTY = ENTITY_ID_COLUMN;
    public static final String ENTITY_VIEW_TENANT_ID_PROPERTY = TENANT_ID_PROPERTY;
    public static final String ENTITY_VIEW_CUSTOMER_ID_PROPERTY = CUSTOMER_ID_PROPERTY;
    public static final String ENTITY_VIEW_NAME_PROPERTY = DEVICE_NAME_PROPERTY;
    public static final String ENTITY_VIEW_BY_TENANT_AND_CUSTOMER_CF = "entity_view_by_tenant_and_customer";
    public static final String ENTITY_VIEW_BY_TENANT_AND_CUSTOMER_AND_TYPE_CF = "entity_view_by_tenant_and_customer_and_type";
    public static final String ENTITY_VIEW_BY_TENANT_AND_ENTITY_ID_CF = "entity_view_by_tenant_and_entity_id";
    public static final String ENTITY_VIEW_KEYS_PROPERTY = "keys";
    public static final String ENTITY_VIEW_TYPE_PROPERTY = "type";
    public static final String ENTITY_VIEW_START_TS_PROPERTY = "start_ts";
    public static final String ENTITY_VIEW_END_TS_PROPERTY = "end_ts";
    public static final String ENTITY_VIEW_ADDITIONAL_INFO_PROPERTY = ADDITIONAL_INFO_PROPERTY;
    public static final String ENTITY_VIEW_BY_TENANT_AND_SEARCH_TEXT_CF = "entity_view_by_tenant_and_search_text";
    public static final String ENTITY_VIEW_BY_TENANT_BY_TYPE_AND_SEARCH_TEXT_CF = "entity_view_by_tenant_by_type_and_search_text";
    public static final String ENTITY_VIEW_BY_TENANT_AND_NAME = "entity_view_by_tenant_and_name";

    /**
     * Cassandra audit log constants.
     */
    public static final String AUDIT_LOG_COLUMN_FAMILY_NAME = "audit_log";

    public static final String AUDIT_LOG_BY_ENTITY_ID_CF = "audit_log_by_entity_id";
    public static final String AUDIT_LOG_BY_CUSTOMER_ID_CF = "audit_log_by_customer_id";
    public static final String AUDIT_LOG_BY_USER_ID_CF = "audit_log_by_user_id";
    public static final String AUDIT_LOG_BY_TENANT_ID_CF = "audit_log_by_tenant_id";
    public static final String AUDIT_LOG_BY_TENANT_ID_PARTITIONS_CF = "audit_log_by_tenant_id_partitions";

    public static final String AUDIT_LOG_ID_PROPERTY = ID_PROPERTY;
    public static final String AUDIT_LOG_TENANT_ID_PROPERTY = TENANT_ID_PROPERTY;
    public static final String AUDIT_LOG_CUSTOMER_ID_PROPERTY = CUSTOMER_ID_PROPERTY;
    public static final String AUDIT_LOG_ENTITY_TYPE_PROPERTY = ENTITY_TYPE_PROPERTY;
    public static final String AUDIT_LOG_ENTITY_ID_PROPERTY = ENTITY_ID_COLUMN;
    public static final String AUDIT_LOG_ENTITY_NAME_PROPERTY = "entity_name";
    public static final String AUDIT_LOG_USER_ID_PROPERTY = USER_ID_PROPERTY;
    public static final String AUDIT_LOG_PARTITION_PROPERTY = "partition";
    public static final String AUDIT_LOG_USER_NAME_PROPERTY = "user_name";
    public static final String AUDIT_LOG_ACTION_TYPE_PROPERTY = "action_type";
    public static final String AUDIT_LOG_ACTION_DATA_PROPERTY = "action_data";
    public static final String AUDIT_LOG_ACTION_STATUS_PROPERTY = "action_status";
    public static final String AUDIT_LOG_ACTION_FAILURE_DETAILS_PROPERTY = "action_failure_details";

    /**
     * Cassandra asset constants.
     */
    public static final String ASSET_COLUMN_FAMILY_NAME = "asset";
    public static final String ASSET_TENANT_ID_PROPERTY = TENANT_ID_PROPERTY;
    public static final String ASSET_CUSTOMER_ID_PROPERTY = CUSTOMER_ID_PROPERTY;
    public static final String ASSET_NAME_PROPERTY = "name";
    public static final String ASSET_TYPE_PROPERTY = "type";
    public static final String ASSET_LABEL_PROPERTY = "label";
    public static final String ASSET_ADDITIONAL_INFO_PROPERTY = ADDITIONAL_INFO_PROPERTY;

    public static final String ASSET_BY_TENANT_AND_SEARCH_TEXT_COLUMN_FAMILY_NAME = "asset_by_tenant_and_search_text";
    public static final String ASSET_BY_TENANT_BY_TYPE_AND_SEARCH_TEXT_COLUMN_FAMILY_NAME = "asset_by_tenant_by_type_and_search_text";
    public static final String ASSET_BY_CUSTOMER_AND_SEARCH_TEXT_COLUMN_FAMILY_NAME = "asset_by_customer_and_search_text";
    public static final String ASSET_BY_CUSTOMER_BY_TYPE_AND_SEARCH_TEXT_COLUMN_FAMILY_NAME = "asset_by_customer_by_type_and_search_text";
    public static final String ASSET_BY_TENANT_AND_NAME_VIEW_NAME = "asset_by_tenant_and_name";
    public static final String ASSET_TYPES_BY_TENANT_VIEW_NAME = "asset_types_by_tenant";

    /**
     * Cassandra entity_subtype constants.
     */
    public static final String ENTITY_SUBTYPE_COLUMN_FAMILY_NAME = "entity_subtype";
    public static final String ENTITY_SUBTYPE_TENANT_ID_PROPERTY = TENANT_ID_PROPERTY;
    public static final String ENTITY_SUBTYPE_ENTITY_TYPE_PROPERTY = ENTITY_TYPE_PROPERTY;
    public static final String ENTITY_SUBTYPE_TYPE_PROPERTY = "type";

    /**
     * Cassandra alarm constants.
     */
    public static final String ALARM_COLUMN_FAMILY_NAME = "alarm";
    public static final String ALARM_TENANT_ID_PROPERTY = TENANT_ID_PROPERTY;
    public static final String ALARM_TYPE_PROPERTY = "type";
    public static final String ALARM_DETAILS_PROPERTY = "details";
    public static final String ALARM_ORIGINATOR_ID_PROPERTY = "originator_id";
    public static final String ALARM_ORIGINATOR_NAME_PROPERTY = "originator_name";
    public static final String ALARM_ORIGINATOR_TYPE_PROPERTY = "originator_type";
    public static final String ALARM_SEVERITY_PROPERTY = "severity";
    public static final String ALARM_STATUS_PROPERTY = "status";
    public static final String ALARM_START_TS_PROPERTY = "start_ts";
    public static final String ALARM_END_TS_PROPERTY = "end_ts";
    public static final String ALARM_ACK_TS_PROPERTY = "ack_ts";
    public static final String ALARM_CLEAR_TS_PROPERTY = "clear_ts";
    public static final String ALARM_PROPAGATE_PROPERTY = "propagate";
    public static final String ALARM_PROPAGATE_RELATION_TYPES = "propagate_relation_types";

    public static final String ALARM_BY_ID_VIEW_NAME = "alarm_by_id";

    /**
     * Cassandra entity relation constants.
     */
    public static final String RELATION_COLUMN_FAMILY_NAME = "relation";
    public static final String RELATION_FROM_ID_PROPERTY = "from_id";
    public static final String RELATION_FROM_TYPE_PROPERTY = "from_type";
    public static final String RELATION_TO_ID_PROPERTY = "to_id";
    public static final String RELATION_TO_TYPE_PROPERTY = "to_type";
    public static final String RELATION_TYPE_PROPERTY = "relation_type";
    public static final String RELATION_TYPE_GROUP_PROPERTY = "relation_type_group";

    public static final String RELATION_BY_TYPE_AND_CHILD_TYPE_VIEW_NAME = "relation_by_type_and_child_type";
    public static final String RELATION_REVERSE_VIEW_NAME = "reverse_relation";


    /**
     * Cassandra device_credentials constants.
     */
    public static final String DEVICE_CREDENTIALS_COLUMN_FAMILY_NAME = "device_credentials";
    public static final String DEVICE_CREDENTIALS_DEVICE_ID_PROPERTY = DEVICE_ID_PROPERTY;
    public static final String DEVICE_CREDENTIALS_CREDENTIALS_TYPE_PROPERTY = "credentials_type";
    public static final String DEVICE_CREDENTIALS_CREDENTIALS_ID_PROPERTY = "credentials_id";
    public static final String DEVICE_CREDENTIALS_CREDENTIALS_VALUE_PROPERTY = "credentials_value";

    public static final String DEVICE_CREDENTIALS_BY_DEVICE_COLUMN_FAMILY_NAME = "device_credentials_by_device";
    public static final String DEVICE_CREDENTIALS_BY_CREDENTIALS_ID_COLUMN_FAMILY_NAME = "device_credentials_by_credentials_id";

    /**
     * Cassandra widgets_bundle constants.
     */
    public static final String WIDGETS_BUNDLE_COLUMN_FAMILY_NAME = "widgets_bundle";
    public static final String WIDGETS_BUNDLE_TENANT_ID_PROPERTY = TENANT_ID_PROPERTY;
    public static final String WIDGETS_BUNDLE_ALIAS_PROPERTY = ALIAS_PROPERTY;
    public static final String WIDGETS_BUNDLE_TITLE_PROPERTY = TITLE_PROPERTY;
    public static final String WIDGETS_BUNDLE_IMAGE_PROPERTY = "image";
    public static final String WIDGETS_BUNDLE_DESCRIPTION = "description";

    public static final String WIDGETS_BUNDLE_BY_TENANT_AND_SEARCH_TEXT_COLUMN_FAMILY_NAME = "widgets_bundle_by_tenant_and_search_text";
    public static final String WIDGETS_BUNDLE_BY_TENANT_AND_ALIAS_COLUMN_FAMILY_NAME = "widgets_bundle_by_tenant_and_alias";

    /**
     * Cassandra widget_type constants.
     */
    public static final String WIDGET_TYPE_COLUMN_FAMILY_NAME = "widget_type";
    public static final String WIDGET_TYPE_TENANT_ID_PROPERTY = TENANT_ID_PROPERTY;
    public static final String WIDGET_TYPE_BUNDLE_ALIAS_PROPERTY = "bundle_alias";
    public static final String WIDGET_TYPE_ALIAS_PROPERTY = ALIAS_PROPERTY;
    public static final String WIDGET_TYPE_NAME_PROPERTY = "name";
    public static final String WIDGET_TYPE_IMAGE_PROPERTY = "image";
    public static final String WIDGET_TYPE_DESCRIPTION_PROPERTY = "description";
    public static final String WIDGET_TYPE_DESCRIPTOR_PROPERTY = "descriptor";

    public static final String WIDGET_TYPE_BY_TENANT_AND_ALIASES_COLUMN_FAMILY_NAME = "widget_type_by_tenant_and_aliases";

    /**
     * Cassandra dashboard constants.
     */
    public static final String DASHBOARD_COLUMN_FAMILY_NAME = "dashboard";
    public static final String DASHBOARD_TENANT_ID_PROPERTY = TENANT_ID_PROPERTY;
    public static final String DASHBOARD_TITLE_PROPERTY = TITLE_PROPERTY;
    public static final String DASHBOARD_CONFIGURATION_PROPERTY = "configuration";
    public static final String DASHBOARD_ASSIGNED_CUSTOMERS_PROPERTY = "assigned_customers";

    public static final String DASHBOARD_BY_TENANT_AND_SEARCH_TEXT_COLUMN_FAMILY_NAME = "dashboard_by_tenant_and_search_text";

    /**
     * Cassandra plugin component metadata constants.
     */
    public static final String COMPONENT_DESCRIPTOR_COLUMN_FAMILY_NAME = "component_descriptor";
    public static final String COMPONENT_DESCRIPTOR_TYPE_PROPERTY = "type";
    public static final String COMPONENT_DESCRIPTOR_SCOPE_PROPERTY = "scope";
    public static final String COMPONENT_DESCRIPTOR_NAME_PROPERTY = "name";
    public static final String COMPONENT_DESCRIPTOR_CLASS_PROPERTY = "clazz";
    public static final String COMPONENT_DESCRIPTOR_CONFIGURATION_DESCRIPTOR_PROPERTY = "configuration_descriptor";
    public static final String COMPONENT_DESCRIPTOR_ACTIONS_PROPERTY = "actions";

    public static final String COMPONENT_DESCRIPTOR_BY_TYPE_AND_SEARCH_TEXT_COLUMN_FAMILY_NAME = "component_desc_by_type_search_text";
    public static final String COMPONENT_DESCRIPTOR_BY_SCOPE_TYPE_AND_SEARCH_TEXT_COLUMN_FAMILY_NAME = "component_desc_by_scope_type_search_text";
    public static final String COMPONENT_DESCRIPTOR_BY_ID = "component_desc_by_id";

    /**
     * Cassandra event constants.
     */
    public static final String EVENT_COLUMN_FAMILY_NAME = "event";
    public static final String EVENT_TENANT_ID_PROPERTY = TENANT_ID_PROPERTY;
    public static final String EVENT_TYPE_PROPERTY = "event_type";
    public static final String EVENT_UID_PROPERTY = "event_uid";
    public static final String EVENT_ENTITY_TYPE_PROPERTY = ENTITY_TYPE_PROPERTY;
    public static final String EVENT_ENTITY_ID_PROPERTY = "entity_id";
    public static final String EVENT_BODY_PROPERTY = "body";

    public static final String EVENT_BY_TYPE_AND_ID_VIEW_NAME = "event_by_type_and_id";
    public static final String EVENT_BY_ID_VIEW_NAME = "event_by_id";

    public static final String DEBUG_MODE = "debug_mode";

    /**
     * Cassandra rule chain constants.
     */
    public static final String RULE_CHAIN_COLUMN_FAMILY_NAME = "rule_chain";
    public static final String RULE_CHAIN_TENANT_ID_PROPERTY = TENANT_ID_PROPERTY;
    public static final String RULE_CHAIN_NAME_PROPERTY = "name";
    public static final String RULE_CHAIN_TYPE_PROPERTY = "type";
    public static final String RULE_CHAIN_FIRST_RULE_NODE_ID_PROPERTY = "first_rule_node_id";
    public static final String RULE_CHAIN_ROOT_PROPERTY = "root";
    public static final String RULE_CHAIN_CONFIGURATION_PROPERTY = "configuration";

    public static final String RULE_CHAIN_BY_TENANT_AND_SEARCH_TEXT_COLUMN_FAMILY_NAME = "rule_chain_by_tenant_and_search_text";
    public static final String RULE_CHAIN_BY_TENANT_BY_TYPE_AND_SEARCH_TEXT_COLUMN_FAMILY_NAME = "rule_chain_by_tenant_by_type_and_search_text";

    /**
     * Cassandra rule node constants.
     */
    public static final String RULE_NODE_COLUMN_FAMILY_NAME = "rule_node";
    public static final String RULE_NODE_CHAIN_ID_PROPERTY = "rule_chain_id";
    public static final String RULE_NODE_TYPE_PROPERTY = "type";
    public static final String RULE_NODE_NAME_PROPERTY = "name";
    public static final String RULE_NODE_CONFIGURATION_PROPERTY = "configuration";

    /**
     * Rule node state constants.
     */
    public static final String RULE_NODE_STATE_TABLE_NAME = "rule_node_state";
    public static final String RULE_NODE_STATE_NODE_ID_PROPERTY = "rule_node_id";
    public static final String RULE_NODE_STATE_ENTITY_TYPE_PROPERTY = "entity_type";
    public static final String RULE_NODE_STATE_ENTITY_ID_PROPERTY = "entity_id";
    public static final String RULE_NODE_STATE_DATA_PROPERTY = "state_data";

    /**
     * OAuth2 client registration constants.
     */
    public static final String OAUTH2_TENANT_ID_PROPERTY = TENANT_ID_PROPERTY;
    public static final String OAUTH2_CLIENT_REGISTRATION_INFO_COLUMN_FAMILY_NAME = "oauth2_client_registration_info";
    public static final String OAUTH2_CLIENT_REGISTRATION_COLUMN_FAMILY_NAME = "oauth2_client_registration";
    public static final String OAUTH2_CLIENT_REGISTRATION_TO_DOMAIN_COLUMN_FAMILY_NAME = "oauth2_client_registration_to_domain";
    public static final String OAUTH2_CLIENT_REGISTRATION_TEMPLATE_COLUMN_FAMILY_NAME = "oauth2_client_registration_template";
    public static final String OAUTH2_ENABLED_PROPERTY = "enabled";
    public static final String OAUTH2_TEMPLATE_PROVIDER_ID_PROPERTY = "provider_id";
    public static final String OAUTH2_CLIENT_REGISTRATION_INFO_ID_PROPERTY = "client_registration_info_id";
    public static final String OAUTH2_DOMAIN_NAME_PROPERTY = "domain_name";
    public static final String OAUTH2_DOMAIN_SCHEME_PROPERTY = "domain_scheme";
    public static final String OAUTH2_CLIENT_ID_PROPERTY = "client_id";
    public static final String OAUTH2_CLIENT_SECRET_PROPERTY = "client_secret";
    public static final String OAUTH2_AUTHORIZATION_URI_PROPERTY = "authorization_uri";
    public static final String OAUTH2_TOKEN_URI_PROPERTY = "token_uri";
    public static final String OAUTH2_REDIRECT_URI_TEMPLATE_PROPERTY = "redirect_uri_template";
    public static final String OAUTH2_SCOPE_PROPERTY = "scope";
    public static final String OAUTH2_USER_INFO_URI_PROPERTY = "user_info_uri";
    public static final String OAUTH2_USER_NAME_ATTRIBUTE_NAME_PROPERTY = "user_name_attribute_name";
    public static final String OAUTH2_JWK_SET_URI_PROPERTY = "jwk_set_uri";
    public static final String OAUTH2_CLIENT_AUTHENTICATION_METHOD_PROPERTY = "client_authentication_method";
    public static final String OAUTH2_LOGIN_BUTTON_LABEL_PROPERTY = "login_button_label";
    public static final String OAUTH2_LOGIN_BUTTON_ICON_PROPERTY = "login_button_icon";
    public static final String OAUTH2_ALLOW_USER_CREATION_PROPERTY = "allow_user_creation";
    public static final String OAUTH2_ACTIVATE_USER_PROPERTY = "activate_user";
    public static final String OAUTH2_MAPPER_TYPE_PROPERTY = "type";
    public static final String OAUTH2_EMAIL_ATTRIBUTE_KEY_PROPERTY = "basic_email_attribute_key";
    public static final String OAUTH2_FIRST_NAME_ATTRIBUTE_KEY_PROPERTY = "basic_first_name_attribute_key";
    public static final String OAUTH2_LAST_NAME_ATTRIBUTE_KEY_PROPERTY = "basic_last_name_attribute_key";
    public static final String OAUTH2_TENANT_NAME_STRATEGY_PROPERTY = "basic_tenant_name_strategy";
    public static final String OAUTH2_TENANT_NAME_PATTERN_PROPERTY = "basic_tenant_name_pattern";
    public static final String OAUTH2_CUSTOMER_NAME_PATTERN_PROPERTY = "basic_customer_name_pattern";
    public static final String OAUTH2_DEFAULT_DASHBOARD_NAME_PROPERTY = "basic_default_dashboard_name";
    public static final String OAUTH2_ALWAYS_FULL_SCREEN_PROPERTY = "basic_always_full_screen";
    public static final String OAUTH2_MAPPER_URL_PROPERTY = "custom_url";
    public static final String OAUTH2_MAPPER_USERNAME_PROPERTY = "custom_username";
    public static final String OAUTH2_MAPPER_PASSWORD_PROPERTY = "custom_password";
    public static final String OAUTH2_MAPPER_SEND_TOKEN_PROPERTY = "custom_send_token";
    public static final String OAUTH2_TEMPLATE_COMMENT_PROPERTY = "comment";
    public static final String OAUTH2_ADDITIONAL_INFO_PROPERTY = ADDITIONAL_INFO_PROPERTY;
    public static final String OAUTH2_TEMPLATE_ADDITIONAL_INFO_PROPERTY = ADDITIONAL_INFO_PROPERTY;
    public static final String OAUTH2_TEMPLATE_LOGIN_BUTTON_ICON_PROPERTY = OAUTH2_LOGIN_BUTTON_ICON_PROPERTY;
    public static final String OAUTH2_TEMPLATE_LOGIN_BUTTON_LABEL_PROPERTY = OAUTH2_LOGIN_BUTTON_LABEL_PROPERTY;
    public static final String OAUTH2_TEMPLATE_HELP_LINK_PROPERTY = "help_link";

    /**
     * Usage Record constants.
     */
    public static final String API_USAGE_STATE_TABLE_NAME = "api_usage_state";
    public static final String API_USAGE_STATE_TENANT_ID_COLUMN = TENANT_ID_PROPERTY;
    public static final String API_USAGE_STATE_ENTITY_TYPE_COLUMN = ENTITY_TYPE_COLUMN;
    public static final String API_USAGE_STATE_ENTITY_ID_COLUMN = ENTITY_ID_COLUMN;
    public static final String API_USAGE_STATE_TRANSPORT_COLUMN = "transport";
    public static final String API_USAGE_STATE_DB_STORAGE_COLUMN = "db_storage";
    public static final String API_USAGE_STATE_RE_EXEC_COLUMN = "re_exec";
    public static final String API_USAGE_STATE_JS_EXEC_COLUMN = "js_exec";
    public static final String API_USAGE_STATE_EMAIL_EXEC_COLUMN = "email_exec";
    public static final String API_USAGE_STATE_SMS_EXEC_COLUMN = "sms_exec";

    /**
     * Resource constants.
     */
    public static final String RESOURCE_TABLE_NAME = "resource";
    public static final String RESOURCE_TENANT_ID_COLUMN = TENANT_ID_COLUMN;
    public static final String RESOURCE_TYPE_COLUMN = "resource_type";
    public static final String RESOURCE_KEY_COLUMN = "resource_key";
    public static final String RESOURCE_TITLE_COLUMN = TITLE_PROPERTY;
    public static final String RESOURCE_FILE_NAME_COLUMN = "file_name";
    public static final String RESOURCE_DATA_COLUMN = "data";

    /**
<<<<<<< HEAD
     * Firmware constants.
     */
    public static final String FIRMWARE_TABLE_NAME = "firmware";
    public static final String FIRMWARE_TENANT_ID_COLUMN = TENANT_ID_COLUMN;
    public static final String FIRMWARE_TITLE_COLUMN = TITLE_PROPERTY;
    public static final String FIRMWARE_VERSION_COLUMN = "version";
    public static final String FIRMWARE_FILE_NAME_COLUMN = "file_name";
    public static final String FIRMWARE_CONTENT_TYPE_COLUMN = "content_type";
    public static final String FIRMWARE_CHECKSUM_ALGORITHM_COLUMN = "checksum_algorithm";
    public static final String FIRMWARE_CHECKSUM_COLUMN = "checksum";
    public static final String FIRMWARE_DATA_COLUMN = "data";
    public static final String FIRMWARE_ADDITIONAL_INFO_COLUMN = ADDITIONAL_INFO_PROPERTY;
    public static final String FIRMWARE_HAS_DATA_PROPERTY = "has_data";

=======
     * Edge constants.
     */
    public static final String EDGE_COLUMN_FAMILY_NAME = "edge";
    public static final String EDGE_TENANT_ID_PROPERTY = TENANT_ID_PROPERTY;
    public static final String EDGE_CUSTOMER_ID_PROPERTY = CUSTOMER_ID_PROPERTY;
    public static final String EDGE_ROOT_RULE_CHAIN_ID_PROPERTY = "root_rule_chain_id";
    public static final String EDGE_NAME_PROPERTY = "name";
    public static final String EDGE_LABEL_PROPERTY = "label";
    public static final String EDGE_TYPE_PROPERTY = "type";
    public static final String EDGE_ADDITIONAL_INFO_PROPERTY = ADDITIONAL_INFO_PROPERTY;
    public static final String EDGE_BY_TENANT_AND_SEARCH_TEXT_COLUMN_FAMILY_NAME = "edge_by_tenant_and_search_text";
    public static final String EDGE_BY_TENANT_BY_TYPE_AND_SEARCH_TEXT_COLUMN_FAMILY_NAME = "edge_by_tenant_by_type_and_search_text";
    public static final String EDGE_BY_CUSTOMER_AND_SEARCH_TEXT_COLUMN_FAMILY_NAME = "edge_by_customer_and_search_text";
    public static final String EDGE_BY_CUSTOMER_BY_TYPE_AND_SEARCH_TEXT_COLUMN_FAMILY_NAME = "edge_by_customer_by_type_and_search_text";
    public static final String EDGE_BY_TENANT_AND_NAME_VIEW_NAME = "edge_by_tenant_and_name";
    public static final String EDGE_BY_ROUTING_KEY_VIEW_NAME = "edge_by_routing_key";

    public static final String EDGE_ROUTING_KEY_PROPERTY = "routing_key";
    public static final String EDGE_SECRET_PROPERTY = "secret";
    public static final String EDGE_LICENSE_KEY_PROPERTY = "edge_license_key";
    public static final String EDGE_CLOUD_ENDPOINT_KEY_PROPERTY = "cloud_endpoint";

    /**
     * Edge queue constants.
     */
    public static final String EDGE_EVENT_COLUMN_FAMILY_NAME = "edge_event";
    public static final String EDGE_EVENT_TENANT_ID_PROPERTY = TENANT_ID_PROPERTY;
    public static final String EDGE_EVENT_EDGE_ID_PROPERTY = "edge_id";
    public static final String EDGE_EVENT_TYPE_PROPERTY = "edge_event_type";
    public static final String EDGE_EVENT_ACTION_PROPERTY = "edge_event_action";
    public static final String EDGE_EVENT_UID_PROPERTY = "edge_event_uid";
    public static final String EDGE_EVENT_ENTITY_ID_PROPERTY = "entity_id";
    public static final String EDGE_EVENT_BODY_PROPERTY = "body";

    public static final String EDGE_EVENT_BY_ID_VIEW_NAME = "edge_event_by_id";
>>>>>>> 9900cc3d

    /**
     * Cassandra attributes and timeseries constants.
     */
    public static final String ATTRIBUTES_KV_CF = "attributes_kv_cf";
    public static final String TS_KV_CF = "ts_kv_cf";
    public static final String TS_KV_PARTITIONS_CF = "ts_kv_partitions_cf";
    public static final String TS_KV_LATEST_CF = "ts_kv_latest_cf";

    public static final String PARTITION_COLUMN = "partition";
    public static final String KEY_COLUMN = "key";
    public static final String KEY_ID_COLUMN = "key_id";
    public static final String TS_COLUMN = "ts";

    /**
     * Main names of cassandra key-value columns storage.
     */
    public static final String BOOLEAN_VALUE_COLUMN = "bool_v";
    public static final String STRING_VALUE_COLUMN = "str_v";
    public static final String LONG_VALUE_COLUMN = "long_v";
    public static final String DOUBLE_VALUE_COLUMN = "dbl_v";
    public static final String JSON_VALUE_COLUMN = "json_v";

    protected static final String[] NONE_AGGREGATION_COLUMNS = new String[]{LONG_VALUE_COLUMN, DOUBLE_VALUE_COLUMN, BOOLEAN_VALUE_COLUMN, STRING_VALUE_COLUMN, JSON_VALUE_COLUMN, KEY_COLUMN, TS_COLUMN};

    protected static final String[] COUNT_AGGREGATION_COLUMNS = new String[]{count(LONG_VALUE_COLUMN), count(DOUBLE_VALUE_COLUMN), count(BOOLEAN_VALUE_COLUMN), count(STRING_VALUE_COLUMN), count(JSON_VALUE_COLUMN)};

    protected static final String[] MIN_AGGREGATION_COLUMNS =
            ArrayUtils.addAll(COUNT_AGGREGATION_COLUMNS, new String[]{min(LONG_VALUE_COLUMN), min(DOUBLE_VALUE_COLUMN), min(BOOLEAN_VALUE_COLUMN), min(STRING_VALUE_COLUMN), min(JSON_VALUE_COLUMN)});
    protected static final String[] MAX_AGGREGATION_COLUMNS =
            ArrayUtils.addAll(COUNT_AGGREGATION_COLUMNS, new String[]{max(LONG_VALUE_COLUMN), max(DOUBLE_VALUE_COLUMN), max(BOOLEAN_VALUE_COLUMN), max(STRING_VALUE_COLUMN), max(JSON_VALUE_COLUMN)});
    protected static final String[] SUM_AGGREGATION_COLUMNS =
            ArrayUtils.addAll(COUNT_AGGREGATION_COLUMNS, new String[]{sum(LONG_VALUE_COLUMN), sum(DOUBLE_VALUE_COLUMN)});
    protected static final String[] AVG_AGGREGATION_COLUMNS = SUM_AGGREGATION_COLUMNS;

    public static String min(String s) {
        return "min(" + s + ")";
    }

    public static String max(String s) {
        return "max(" + s + ")";
    }

    public static String sum(String s) {
        return "sum(" + s + ")";
    }

    public static String count(String s) {
        return "count(" + s + ")";
    }

    public static String[] getFetchColumnNames(Aggregation aggregation) {
        switch (aggregation) {
            case NONE:
                return NONE_AGGREGATION_COLUMNS;
            case MIN:
                return MIN_AGGREGATION_COLUMNS;
            case MAX:
                return MAX_AGGREGATION_COLUMNS;
            case SUM:
                return SUM_AGGREGATION_COLUMNS;
            case COUNT:
                return COUNT_AGGREGATION_COLUMNS;
            case AVG:
                return AVG_AGGREGATION_COLUMNS;
            default:
                throw new RuntimeException("Aggregation type: " + aggregation + " is not supported!");
        }
    }
}<|MERGE_RESOLUTION|>--- conflicted
+++ resolved
@@ -472,7 +472,6 @@
     public static final String RESOURCE_DATA_COLUMN = "data";
 
     /**
-<<<<<<< HEAD
      * Firmware constants.
      */
     public static final String FIRMWARE_TABLE_NAME = "firmware";
@@ -487,7 +486,7 @@
     public static final String FIRMWARE_ADDITIONAL_INFO_COLUMN = ADDITIONAL_INFO_PROPERTY;
     public static final String FIRMWARE_HAS_DATA_PROPERTY = "has_data";
 
-=======
+    /**
      * Edge constants.
      */
     public static final String EDGE_COLUMN_FAMILY_NAME = "edge";
@@ -523,7 +522,6 @@
     public static final String EDGE_EVENT_BODY_PROPERTY = "body";
 
     public static final String EDGE_EVENT_BY_ID_VIEW_NAME = "edge_event_by_id";
->>>>>>> 9900cc3d
 
     /**
      * Cassandra attributes and timeseries constants.
