/**
 * Copyright © 2016-2020 The Thingsboard Authors
 *
 * Licensed under the Apache License, Version 2.0 (the "License");
 * you may not use this file except in compliance with the License.
 * You may obtain a copy of the License at
 *
 *     http://www.apache.org/licenses/LICENSE-2.0
 *
 * Unless required by applicable law or agreed to in writing, software
 * distributed under the License is distributed on an "AS IS" BASIS,
 * WITHOUT WARRANTIES OR CONDITIONS OF ANY KIND, either express or implied.
 * See the License for the specific language governing permissions and
 * limitations under the License.
 */
package org.thingsboard.server.dao.edge;

import com.google.common.base.Function;
import com.google.common.util.concurrent.FutureCallback;
import com.google.common.util.concurrent.Futures;
import com.google.common.util.concurrent.ListenableFuture;
import com.google.common.util.concurrent.MoreExecutors;
import lombok.extern.slf4j.Slf4j;
import org.apache.http.HttpHost;
import org.apache.http.conn.ssl.DefaultHostnameVerifier;
import org.apache.http.impl.client.CloseableHttpClient;
import org.apache.http.impl.client.HttpClients;
import org.springframework.beans.factory.annotation.Autowired;
import org.springframework.beans.factory.annotation.Value;
import org.springframework.cache.Cache;
import org.springframework.cache.CacheManager;
import org.springframework.cache.annotation.CacheEvict;
import org.springframework.cache.annotation.Cacheable;
import org.springframework.http.client.HttpComponentsClientHttpRequestFactory;
import org.springframework.http.client.SimpleClientHttpRequestFactory;
import org.springframework.stereotype.Service;
import org.springframework.util.StringUtils;
import org.springframework.web.client.RestTemplate;
import org.thingsboard.server.common.data.Customer;
import org.thingsboard.server.common.data.EntitySubtype;
import org.thingsboard.server.common.data.EntityType;
import org.thingsboard.server.common.data.Tenant;
import org.thingsboard.server.common.data.User;
import org.thingsboard.server.common.data.edge.Edge;
import org.thingsboard.server.common.data.edge.EdgeInfo;
import org.thingsboard.server.common.data.edge.EdgeSearchQuery;
import org.thingsboard.server.common.data.id.CustomerId;
import org.thingsboard.server.common.data.id.DashboardId;
import org.thingsboard.server.common.data.id.EdgeId;
import org.thingsboard.server.common.data.id.EntityId;
import org.thingsboard.server.common.data.id.IdBased;
import org.thingsboard.server.common.data.id.RuleChainId;
import org.thingsboard.server.common.data.id.TenantId;
import org.thingsboard.server.common.data.id.UserId;
import org.thingsboard.server.common.data.page.PageData;
import org.thingsboard.server.common.data.page.PageLink;
import org.thingsboard.server.common.data.relation.EntityRelation;
import org.thingsboard.server.common.data.relation.EntitySearchDirection;
import org.thingsboard.server.common.data.relation.RelationTypeGroup;
import org.thingsboard.server.common.data.rule.RuleChain;
import org.thingsboard.server.dao.customer.CustomerDao;
import org.thingsboard.server.dao.entity.AbstractEntityService;
import org.thingsboard.server.dao.exception.DataValidationException;
import org.thingsboard.server.dao.relation.RelationService;
import org.thingsboard.server.dao.rule.RuleChainService;
import org.thingsboard.server.dao.service.DataValidator;
import org.thingsboard.server.dao.service.PaginatedRemover;
import org.thingsboard.server.dao.service.Validator;
import org.thingsboard.server.dao.tenant.TenantDao;
import org.thingsboard.server.dao.user.UserService;

import javax.annotation.Nullable;
import javax.annotation.PostConstruct;
import java.net.InetSocketAddress;
import java.net.Proxy;
import java.util.ArrayList;
import java.util.Collections;
import java.util.Comparator;
import java.util.HashMap;
import java.util.List;
import java.util.Map;
import java.util.Optional;
import java.util.stream.Collectors;

import static org.apache.commons.lang3.StringUtils.isNotEmpty;
import static org.thingsboard.server.common.data.CacheConstants.EDGE_CACHE;
import static org.thingsboard.server.dao.DaoUtil.toUUIDs;
import static org.thingsboard.server.dao.model.ModelConstants.NULL_UUID;
import static org.thingsboard.server.dao.service.Validator.validateId;
import static org.thingsboard.server.dao.service.Validator.validateIds;
import static org.thingsboard.server.dao.service.Validator.validatePageLink;
import static org.thingsboard.server.dao.service.Validator.validateString;

@Service
@Slf4j
public class EdgeServiceImpl extends AbstractEntityService implements EdgeService {

    public static final String INCORRECT_TENANT_ID = "Incorrect tenantId ";
    public static final String INCORRECT_CUSTOMER_ID = "Incorrect customerId ";
    public static final String INCORRECT_EDGE_ID = "Incorrect edgeId ";

    private static final int DEFAULT_LIMIT = 100;

    private RestTemplate restTemplate;

    private static final String EDGE_LICENSE_SERVER_ENDPOINT = "https://license.thingsboard.io";

    @Autowired
    private EdgeDao edgeDao;

    @Autowired
    private TenantDao tenantDao;

    @Autowired
    private CustomerDao customerDao;

    @Autowired
    private UserService userService;

    @Autowired
    private CacheManager cacheManager;

    @Autowired
    private RuleChainService ruleChainService;

    @Autowired
    private RelationService relationService;

    @Value("${edges.rpc.enabled:false}")
    private boolean edgesRpcEnabled;

    @PostConstruct
    public void init() {
        if (edgesRpcEnabled) {
            initRestTemplate();
        }
    }

    @Override
    public Edge findEdgeById(TenantId tenantId, EdgeId edgeId) {
        log.trace("Executing findEdgeById [{}]", edgeId);
        validateId(edgeId, INCORRECT_EDGE_ID + edgeId);
        return edgeDao.findById(tenantId, edgeId.getId());
    }

    @Override
    public ListenableFuture<Edge> findEdgeByIdAsync(TenantId tenantId, EdgeId edgeId) {
        log.trace("Executing findEdgeById [{}]", edgeId);
        validateId(edgeId, INCORRECT_EDGE_ID + edgeId);
        return edgeDao.findByIdAsync(tenantId, edgeId.getId());
    }

    @Cacheable(cacheNames = EDGE_CACHE, key = "{#tenantId, #name}")
    @Override
    public Edge findEdgeByTenantIdAndName(TenantId tenantId, String name) {
        log.trace("Executing findEdgeByTenantIdAndName [{}][{}]", tenantId, name);
        validateId(tenantId, INCORRECT_TENANT_ID + tenantId);
        Optional<Edge> edgeOpt = edgeDao.findEdgeByTenantIdAndName(tenantId.getId(), name);
        return edgeOpt.orElse(null);
    }

    @Override
    public Optional<Edge> findEdgeByRoutingKey(TenantId tenantId, String routingKey) {
        log.trace("Executing findEdgeByRoutingKey [{}]", routingKey);
        Validator.validateString(routingKey, "Incorrect edge routingKey for search request.");
        return edgeDao.findByRoutingKey(tenantId.getId(), routingKey);
    }

    @CacheEvict(cacheNames = EDGE_CACHE, key = "{#edge.tenantId, #edge.name}")
    @Override
    public Edge saveEdge(Edge edge) {
        log.trace("Executing saveEdge [{}]", edge);
        edgeValidator.validate(edge, Edge::getTenantId);
        return edgeDao.save(edge.getTenantId(), edge);
    }

    @Override
    public Edge assignEdgeToCustomer(TenantId tenantId, EdgeId edgeId, CustomerId customerId) {
        log.trace("[{}] Executing assignEdgeToCustomer [{}][{}]", tenantId, edgeId, customerId);
        Edge edge = findEdgeById(tenantId, edgeId);
        edge.setCustomerId(customerId);
        return saveEdge(edge);
    }

    @Override
    public Edge unassignEdgeFromCustomer(TenantId tenantId, EdgeId edgeId) {
        log.trace("[{}] Executing unassignEdgeFromCustomer [{}]", tenantId, edgeId);
        Edge edge = findEdgeById(tenantId, edgeId);
        edge.setCustomerId(null);
        return saveEdge(edge);
    }

    @Override
    public void deleteEdge(TenantId tenantId, EdgeId edgeId) {
        log.trace("Executing deleteEdge [{}]", edgeId);
        validateId(edgeId, INCORRECT_EDGE_ID + edgeId);

        Edge edge = edgeDao.findById(tenantId, edgeId.getId());

        List<Object> list = new ArrayList<>();
        list.add(edge.getTenantId());
        list.add(edge.getName());
        Cache cache = cacheManager.getCache(EDGE_CACHE);
        cache.evict(list);

        deleteEntityRelations(tenantId, edgeId);

        edgeDao.removeById(tenantId, edgeId.getId());
    }

    @Override
    public PageData<Edge> findEdgesByTenantId(TenantId tenantId, PageLink pageLink) {
        log.trace("Executing findEdgesByTenantId, tenantId [{}], pageLink [{}]", tenantId, pageLink);
        validateId(tenantId, INCORRECT_TENANT_ID + tenantId);
        validatePageLink(pageLink);
        return edgeDao.findEdgesByTenantId(tenantId.getId(), pageLink);
    }

    @Override
    public PageData<Edge> findEdgesByTenantIdAndType(TenantId tenantId, String type, PageLink pageLink) {
        log.trace("Executing findEdgesByTenantIdAndType, tenantId [{}], type [{}], pageLink [{}]", tenantId, type, pageLink);
        validateId(tenantId, INCORRECT_TENANT_ID + tenantId);
        validateString(type, "Incorrect type " + type);
        validatePageLink(pageLink);
        return edgeDao.findEdgesByTenantIdAndType(tenantId.getId(), type, pageLink);
    }

    @Override
    public PageData<EdgeInfo> findEdgeInfosByTenantIdAndType(TenantId tenantId, String type, PageLink pageLink) {
        log.trace("Executing findEdgeInfosByTenantIdAndType, tenantId [{}], type [{}], pageLink [{}]", tenantId, type, pageLink);
        validateId(tenantId, INCORRECT_TENANT_ID + tenantId);
        validateString(type, "Incorrect type " + type);
        validatePageLink(pageLink);
        return edgeDao.findEdgeInfosByTenantIdAndType(tenantId.getId(), type, pageLink);
    }

    @Override
    public PageData<EdgeInfo> findEdgeInfosByTenantId(TenantId tenantId, PageLink pageLink) {
        log.trace("Executing findEdgeInfosByTenantId, tenantId [{}], pageLink [{}]", tenantId, pageLink);
        validateId(tenantId, INCORRECT_TENANT_ID + tenantId);
        validatePageLink(pageLink);
        return edgeDao.findEdgeInfosByTenantId(tenantId.getId(), pageLink);
    }

    @Override
    public ListenableFuture<List<Edge>> findEdgesByTenantIdAndIdsAsync(TenantId tenantId, List<EdgeId> edgeIds) {
        log.trace("Executing findEdgesByTenantIdAndIdsAsync, tenantId [{}], edgeIds [{}]", tenantId, edgeIds);
        validateId(tenantId, INCORRECT_TENANT_ID + tenantId);
        validateIds(edgeIds, "Incorrect edgeIds " + edgeIds);
        return edgeDao.findEdgesByTenantIdAndIdsAsync(tenantId.getId(), toUUIDs(edgeIds));
    }

    @Override
    public void deleteEdgesByTenantId(TenantId tenantId) {
        log.trace("Executing deleteEdgesByTenantId, tenantId [{}]", tenantId);
        validateId(tenantId, INCORRECT_TENANT_ID + tenantId);
        tenantEdgesRemover.removeEntities(tenantId, tenantId);
    }

    @Override
    public PageData<Edge> findEdgesByTenantIdAndCustomerId(TenantId tenantId, CustomerId customerId, PageLink pageLink) {
        log.trace("Executing findEdgesByTenantIdAndCustomerId, tenantId [{}], customerId [{}], pageLink [{}]", tenantId, customerId, pageLink);
        validateId(tenantId, INCORRECT_TENANT_ID + tenantId);
        validateId(customerId, INCORRECT_CUSTOMER_ID + customerId);
        validatePageLink(pageLink);
        return edgeDao.findEdgesByTenantIdAndCustomerId(tenantId.getId(), customerId.getId(), pageLink);
    }

    @Override
    public PageData<Edge> findEdgesByTenantIdAndCustomerIdAndType(TenantId tenantId, CustomerId customerId, String type, PageLink pageLink) {
        log.trace("Executing findEdgesByTenantIdAndCustomerIdAndType, tenantId [{}], customerId [{}], type [{}], pageLink [{}]", tenantId, customerId, type, pageLink);
        validateId(tenantId, INCORRECT_TENANT_ID + tenantId);
        validateId(customerId, INCORRECT_CUSTOMER_ID + customerId);
        validateString(type, "Incorrect type " + type);
        validatePageLink(pageLink);
        return edgeDao.findEdgesByTenantIdAndCustomerIdAndType(tenantId.getId(), customerId.getId(), type, pageLink);
    }

    @Override
    public PageData<EdgeInfo> findEdgeInfosByTenantIdAndCustomerId(TenantId tenantId, CustomerId customerId, PageLink pageLink) {
        log.trace("Executing findEdgeInfosByTenantIdAndCustomerId, tenantId [{}], customerId [{}], pageLink [{}]", tenantId, customerId, pageLink);
        validateId(tenantId, INCORRECT_TENANT_ID + tenantId);
        validateId(customerId, INCORRECT_CUSTOMER_ID + customerId);
        validatePageLink(pageLink);
        return edgeDao.findEdgeInfosByTenantIdAndCustomerId(tenantId.getId(), customerId.getId(), pageLink);
    }

    @Override
    public PageData<EdgeInfo> findEdgeInfosByTenantIdAndCustomerIdAndType(TenantId tenantId, CustomerId customerId, String type, PageLink pageLink) {
        log.trace("Executing findEdgeInfosByTenantIdAndCustomerIdAndType, tenantId [{}], customerId [{}], type [{}], pageLink [{}]", tenantId, customerId, type, pageLink);
        validateId(tenantId, INCORRECT_TENANT_ID + tenantId);
        validateId(customerId, INCORRECT_CUSTOMER_ID + customerId);
        validateString(type, "Incorrect type " + type);
        validatePageLink(pageLink);
        return edgeDao.findEdgeInfosByTenantIdAndCustomerIdAndType(tenantId.getId(), customerId.getId(), type, pageLink);
    }

    @Override
    public ListenableFuture<List<Edge>> findEdgesByTenantIdCustomerIdAndIdsAsync(TenantId tenantId, CustomerId customerId, List<EdgeId> edgeIds) {
        log.trace("Executing findEdgesByTenantIdCustomerIdAndIdsAsync, tenantId [{}], customerId [{}], edgeIds [{}]", tenantId, customerId, edgeIds);
        validateId(tenantId, INCORRECT_TENANT_ID + tenantId);
        validateId(customerId, INCORRECT_CUSTOMER_ID + customerId);
        validateIds(edgeIds, "Incorrect edgeIds " + edgeIds);
        return edgeDao.findEdgesByTenantIdCustomerIdAndIdsAsync(tenantId.getId(),
                customerId.getId(), toUUIDs(edgeIds));
    }

    @Override
    public void unassignCustomerEdges(TenantId tenantId, CustomerId customerId) {
        log.trace("Executing unassignCustomerEdges, tenantId [{}], customerId [{}]", tenantId, customerId);
        validateId(tenantId, INCORRECT_TENANT_ID + tenantId);
        validateId(customerId, INCORRECT_CUSTOMER_ID + customerId);
        customerEdgeUnassigner.removeEntities(tenantId, customerId);
    }

    @Override
    public ListenableFuture<List<Edge>> findEdgesByQuery(TenantId tenantId, EdgeSearchQuery query) {
        log.trace("[{}] Executing findEdgesByQuery [{}]", tenantId, query);
        ListenableFuture<List<EntityRelation>> relations = relationService.findByQuery(tenantId, query.toEntitySearchQuery());
        ListenableFuture<List<Edge>> edges = Futures.transformAsync(relations, r -> {
            EntitySearchDirection direction = query.toEntitySearchQuery().getParameters().getDirection();
            List<ListenableFuture<Edge>> futures = new ArrayList<>();
            for (EntityRelation relation : r) {
                EntityId entityId = direction == EntitySearchDirection.FROM ? relation.getTo() : relation.getFrom();
                if (entityId.getEntityType() == EntityType.EDGE) {
                    futures.add(findEdgeByIdAsync(tenantId, new EdgeId(entityId.getId())));
                }
            }
            return Futures.successfulAsList(futures);
        }, MoreExecutors.directExecutor());

        edges = Futures.transform(edges, new Function<List<Edge>, List<Edge>>() {
            @Nullable
            @Override
            public List<Edge> apply(@Nullable List<Edge> edgeList) {
                return edgeList == null ? Collections.emptyList() : edgeList.stream().filter(edge -> query.getEdgeTypes().contains(edge.getType())).collect(Collectors.toList());
            }
        }, MoreExecutors.directExecutor());

        return edges;
    }

    @Override
    public ListenableFuture<List<EntitySubtype>> findEdgeTypesByTenantId(TenantId tenantId) {
        log.trace("Executing findEdgeTypesByTenantId, tenantId [{}]", tenantId);
        validateId(tenantId, INCORRECT_TENANT_ID + tenantId);
        ListenableFuture<List<EntitySubtype>> tenantEdgeTypes = edgeDao.findTenantEdgeTypesAsync(tenantId.getId());
        return Futures.transform(tenantEdgeTypes,
                edgeTypes -> {
                    edgeTypes.sort(Comparator.comparing(EntitySubtype::getType));
                    return edgeTypes;
                }, MoreExecutors.directExecutor());
    }

    @Override
    public void assignDefaultRuleChainsToEdge(TenantId tenantId, EdgeId edgeId) {
        log.trace("Executing assignDefaultRuleChainsToEdge, tenantId [{}], edgeId [{}]", tenantId, edgeId);
        ListenableFuture<List<RuleChain>> future = ruleChainService.findDefaultEdgeRuleChainsByTenantId(tenantId);
        Futures.addCallback(future, new FutureCallback<List<RuleChain>>() {
            @Override
            public void onSuccess(List<RuleChain> ruleChains) {
                if (ruleChains != null && !ruleChains.isEmpty()) {
                    for (RuleChain ruleChain : ruleChains) {
                        ruleChainService.assignRuleChainToEdge(tenantId, ruleChain.getId(), edgeId);
                    }
                }
            }

            @Override
            public void onFailure(Throwable t) {
                log.warn("[{}] can't find default edge rule chains [{}]", tenantId.getId(), edgeId.getId(), t);
            }
        }, MoreExecutors.directExecutor());
    }

    @Override
    public ListenableFuture<List<Edge>> findEdgesByTenantIdAndRuleChainId(TenantId tenantId, RuleChainId ruleChainId) {
        log.trace("Executing findEdgesByTenantIdAndRuleChainId, tenantId [{}], ruleChainId [{}]", tenantId, ruleChainId);
        Validator.validateId(tenantId, "Incorrect tenantId " + tenantId);
        Validator.validateId(ruleChainId, "Incorrect ruleChainId " + ruleChainId);
        return edgeDao.findEdgesByTenantIdAndRuleChainId(tenantId.getId(), ruleChainId.getId());
    }

    @Override
    public ListenableFuture<List<Edge>> findEdgesByTenantIdAndDashboardId(TenantId tenantId, DashboardId dashboardId) {
        log.trace("Executing findEdgesByTenantIdAndDashboardId, tenantId [{}], dashboardId [{}]", tenantId, dashboardId);
        Validator.validateId(tenantId, "Incorrect tenantId " + tenantId);
        Validator.validateId(dashboardId, "Incorrect dashboardId " + dashboardId);
        return edgeDao.findEdgesByTenantIdAndDashboardId(tenantId.getId(), dashboardId.getId());
    }

    private DataValidator<Edge> edgeValidator =
            new DataValidator<Edge>() {

                @Override
                protected void validateCreate(TenantId tenantId, Edge edge) {
                }

                @Override
                protected void validateUpdate(TenantId tenantId, Edge edge) {
                }

                @Override
                protected void validateDataImpl(TenantId tenantId, Edge edge) {
                    if (StringUtils.isEmpty(edge.getType())) {
                        throw new DataValidationException("Edge type should be specified!");
                    }
                    if (StringUtils.isEmpty(edge.getName())) {
                        throw new DataValidationException("Edge name should be specified!");
                    }
                    if (StringUtils.isEmpty(edge.getSecret())) {
                        throw new DataValidationException("Edge secret should be specified!");
                    }
                    if (StringUtils.isEmpty(edge.getRoutingKey())) {
                        throw new DataValidationException("Edge routing key should be specified!");
                    }
                    if (StringUtils.isEmpty(edge.getEdgeLicenseKey())) {
                        throw new DataValidationException("Edge license key should be specified!");
                    }
                    if (StringUtils.isEmpty(edge.getCloudEndpoint())) {
                        throw new DataValidationException("Cloud endpoint should be specified!");
                    }
                    if (edge.getTenantId() == null) {
                        throw new DataValidationException("Edge should be assigned to tenant!");
                    } else {
                        Tenant tenant = tenantDao.findById(edge.getTenantId(), edge.getTenantId().getId());
                        if (tenant == null) {
                            throw new DataValidationException("Edge is referencing to non-existent tenant!");
                        }
                    }
                    if (edge.getCustomerId() == null) {
                        edge.setCustomerId(new CustomerId(NULL_UUID));
                    } else if (!edge.getCustomerId().getId().equals(NULL_UUID)) {
                        Customer customer = customerDao.findById(edge.getTenantId(), edge.getCustomerId().getId());
                        if (customer == null) {
                            throw new DataValidationException("Can't assign edge to non-existent customer!");
                        }
                        if (!customer.getTenantId().getId().equals(edge.getTenantId().getId())) {
                            throw new DataValidationException("Can't assign edge to customer from different tenant!");
                        }
                    }
                }
            };

    private PaginatedRemover<TenantId, Edge> tenantEdgesRemover =
            new PaginatedRemover<TenantId, Edge>() {

                @Override
                protected PageData<Edge> findEntities(TenantId tenantId, TenantId id, PageLink pageLink) {
                    return edgeDao.findEdgesByTenantId(id.getId(), pageLink);
                }

                @Override
                protected void removeEntity(TenantId tenantId, Edge entity) {
                    deleteEdge(tenantId, new EdgeId(entity.getUuidId()));
                }
            };

    private PaginatedRemover<CustomerId, Edge> customerEdgeUnassigner = new PaginatedRemover<CustomerId, Edge>() {

        @Override
        protected PageData<Edge> findEntities(TenantId tenantId, CustomerId id, PageLink pageLink) {
            return edgeDao.findEdgesByTenantIdAndCustomerId(tenantId.getId(), id.getId(), pageLink);
        }

        @Override
        protected void removeEntity(TenantId tenantId, Edge entity) {
            unassignEdgeFromCustomer(tenantId, new EdgeId(entity.getUuidId()));
        }
    };

    @Override
    public ListenableFuture<List<EdgeId>> findRelatedEdgeIdsByEntityId(TenantId tenantId, EntityId entityId) {
        log.trace("[{}] Executing findRelatedEdgeIdsByEntityId [{}]", tenantId, entityId);
<<<<<<< HEAD
        if (EntityType.TENANT.equals(entityId.getEntityType())) {
            PageData<Edge> edgesByTenantId = findEdgesByTenantId(tenantId, new PageLink(Integer.MAX_VALUE));
            return Futures.immediateFuture(edgesByTenantId.getData().stream().map(IdBased::getId).collect(Collectors.toList()));
=======
        if (EntityType.TENANT.equals(entityId.getEntityType()) || EntityType.CUSTOMER.equals(entityId.getEntityType())) {
            List<EdgeId> result = new ArrayList<>();
            TextPageLink pageLink = new TextPageLink(DEFAULT_LIMIT);
            TextPageData<Edge> pageData;
            do {
                if (EntityType.TENANT.equals(entityId.getEntityType())) {
                    pageData = findEdgesByTenantId(tenantId, pageLink);
                } else {
                    pageData = findEdgesByTenantIdAndCustomerId(tenantId, new CustomerId(entityId.getId()), pageLink);
                }
                if (pageData != null && pageData.getData() != null && !pageData.getData().isEmpty()) {
                    for (Edge edge : pageData.getData()) {
                        result.add(edge.getId());
                    }
                    if (pageData.hasNext()) {
                        pageLink = pageData.getNextPageLink();
                    }
                }
            } while (pageData != null && pageData.hasNext());
            return Futures.immediateFuture(result);
>>>>>>> b48d43f4
        } else {
            switch (entityId.getEntityType()) {
                case DEVICE:
                case ASSET:
                case ENTITY_VIEW:
                    ListenableFuture<List<EntityRelation>> originatorEdgeRelationsFuture =
                            relationService.findByToAndTypeAsync(tenantId, entityId, EntityRelation.CONTAINS_TYPE, RelationTypeGroup.EDGE);
                    return Futures.transform(originatorEdgeRelationsFuture, originatorEdgeRelations -> {
                        if (originatorEdgeRelations != null && originatorEdgeRelations.size() > 0 &&
                                originatorEdgeRelations.get(0).getFrom() != null) {
                            return Collections.singletonList(new EdgeId(originatorEdgeRelations.get(0).getFrom().getId()));
                        } else {
                            return Collections.emptyList();
                        }
                    }, MoreExecutors.directExecutor());
                case DASHBOARD:
                    return convertToEdgeIds(findEdgesByTenantIdAndDashboardId(tenantId, new DashboardId(entityId.getId())));
                case RULE_CHAIN:
                    return convertToEdgeIds(findEdgesByTenantIdAndRuleChainId(tenantId, new RuleChainId(entityId.getId())));
                case USER:
                    User userById = userService.findUserById(tenantId, new UserId(entityId.getId()));
                    if (userById == null) {
                        return Futures.immediateFuture(Collections.emptyList());
                    }
<<<<<<< HEAD
                    PageData<Edge> edges;
                    if (userById.getCustomerId() == null || userById.getCustomerId().isNullUid()) {
                        edges = findEdgesByTenantId(tenantId, new PageLink(Integer.MAX_VALUE));
                    } else {
                        edges = findEdgesByTenantIdAndCustomerId(tenantId, new CustomerId(entityId.getId()), new PageLink(Integer.MAX_VALUE));
                    }
                    return convertToEdgeIds(Futures.immediateFuture(edges.getData()));
=======
                    List<Edge> result = new ArrayList<>();
                    TextPageLink pageLink = new TextPageLink(DEFAULT_LIMIT);
                    TextPageData<Edge> pageData;
                    do {
                        if (userById.getCustomerId() == null || userById.getCustomerId().isNullUid()) {
                            pageData = findEdgesByTenantId(tenantId, pageLink);
                        } else {
                            pageData = findEdgesByTenantIdAndCustomerId(tenantId, new CustomerId(entityId.getId()), pageLink);
                        }
                        if (pageData != null && pageData.getData() != null && !pageData.getData().isEmpty()) {
                            result.addAll(pageData.getData());
                            if (pageData.hasNext()) {
                                pageLink = pageData.getNextPageLink();
                            }
                        }
                    } while (pageData != null && pageData.hasNext());
                    return convertToEdgeIds(Futures.immediateFuture(result));
>>>>>>> b48d43f4
                default:
                    return Futures.immediateFuture(Collections.emptyList());
            }
        }
    }

    private ListenableFuture<List<EdgeId>> convertToEdgeIds(ListenableFuture<List<Edge>> future) {
        return Futures.transform(future, edges -> {
            if (edges != null && !edges.isEmpty()) {
                return edges.stream().map(IdBased::getId).collect(Collectors.toList());
            } else {
                return Collections.emptyList();
            }
        }, MoreExecutors.directExecutor());
    }

    @Override
    public Object checkInstance(Object request) {
        return this.restTemplate.postForEntity(EDGE_LICENSE_SERVER_ENDPOINT + "/api/license/checkInstance", request, Object.class, new Object[0]);
    }

    @Override
    public Object activateInstance(String edgeLicenseSecret, String releaseDate) {
        Map<String, String> params = new HashMap();
        params.put("licenseSecret", edgeLicenseSecret);
        params.put("releaseDate", releaseDate);
        return this.restTemplate.postForEntity(EDGE_LICENSE_SERVER_ENDPOINT + "/api/license/activateInstance?licenseSecret={licenseSecret}&releaseDate={releaseDate}", (Object) null, Object.class, params);
    }

    private void initRestTemplate() {
        boolean jdkHttpClientEnabled = isNotEmpty(System.getProperty("tb.proxy.jdk")) && System.getProperty("tb.proxy.jdk").equalsIgnoreCase("true");
        boolean systemProxyEnabled = isNotEmpty(System.getProperty("tb.proxy.system")) && System.getProperty("tb.proxy.system").equalsIgnoreCase("true");
        boolean proxyEnabled = isNotEmpty(System.getProperty("tb.proxy.host")) && isNotEmpty(System.getProperty("tb.proxy.port"));
        if (jdkHttpClientEnabled) {
            log.warn("Going to use plain JDK Http Client!");
            SimpleClientHttpRequestFactory factory = new SimpleClientHttpRequestFactory();
            if (proxyEnabled) {
                log.warn("Going to use Proxy Server: [{}:{}]", System.getProperty("tb.proxy.host"), System.getProperty("tb.proxy.port"));
                factory.setProxy(new Proxy(Proxy.Type.HTTP, InetSocketAddress.createUnresolved(System.getProperty("tb.proxy.host"), Integer.parseInt(System.getProperty("tb.proxy.port")))));
            }

            this.restTemplate = new RestTemplate(new SimpleClientHttpRequestFactory());
        } else {
            CloseableHttpClient httpClient;
            HttpComponentsClientHttpRequestFactory requestFactory;
            if (systemProxyEnabled) {
                log.warn("Going to use System Proxy Server!");
                httpClient = HttpClients.createSystem();
                requestFactory = new HttpComponentsClientHttpRequestFactory();
                requestFactory.setHttpClient(httpClient);
                this.restTemplate = new RestTemplate(requestFactory);
            } else if (proxyEnabled) {
                log.warn("Going to use Proxy Server: [{}:{}]", System.getProperty("tb.proxy.host"), System.getProperty("tb.proxy.port"));
                httpClient = HttpClients.custom().setSSLHostnameVerifier(new DefaultHostnameVerifier()).setProxy(new HttpHost(System.getProperty("tb.proxy.host"), Integer.parseInt(System.getProperty("tb.proxy.port")), "https")).build();
                requestFactory = new HttpComponentsClientHttpRequestFactory();
                requestFactory.setHttpClient(httpClient);
                this.restTemplate = new RestTemplate(requestFactory);
            } else {
                httpClient = HttpClients.custom().setSSLHostnameVerifier(new DefaultHostnameVerifier()).build();
                requestFactory = new HttpComponentsClientHttpRequestFactory();
                requestFactory.setHttpClient(httpClient);
                this.restTemplate = new RestTemplate(requestFactory);
            }
        }

    }

}<|MERGE_RESOLUTION|>--- conflicted
+++ resolved
@@ -472,15 +472,10 @@
     @Override
     public ListenableFuture<List<EdgeId>> findRelatedEdgeIdsByEntityId(TenantId tenantId, EntityId entityId) {
         log.trace("[{}] Executing findRelatedEdgeIdsByEntityId [{}]", tenantId, entityId);
-<<<<<<< HEAD
-        if (EntityType.TENANT.equals(entityId.getEntityType())) {
-            PageData<Edge> edgesByTenantId = findEdgesByTenantId(tenantId, new PageLink(Integer.MAX_VALUE));
-            return Futures.immediateFuture(edgesByTenantId.getData().stream().map(IdBased::getId).collect(Collectors.toList()));
-=======
         if (EntityType.TENANT.equals(entityId.getEntityType()) || EntityType.CUSTOMER.equals(entityId.getEntityType())) {
             List<EdgeId> result = new ArrayList<>();
-            TextPageLink pageLink = new TextPageLink(DEFAULT_LIMIT);
-            TextPageData<Edge> pageData;
+            PageLink pageLink = new PageLink(DEFAULT_LIMIT);
+            PageData<Edge> pageData;
             do {
                 if (EntityType.TENANT.equals(entityId.getEntityType())) {
                     pageData = findEdgesByTenantId(tenantId, pageLink);
@@ -492,12 +487,11 @@
                         result.add(edge.getId());
                     }
                     if (pageData.hasNext()) {
-                        pageLink = pageData.getNextPageLink();
+                        pageLink = pageLink.nextPageLink();
                     }
                 }
             } while (pageData != null && pageData.hasNext());
             return Futures.immediateFuture(result);
->>>>>>> b48d43f4
         } else {
             switch (entityId.getEntityType()) {
                 case DEVICE:
@@ -522,18 +516,9 @@
                     if (userById == null) {
                         return Futures.immediateFuture(Collections.emptyList());
                     }
-<<<<<<< HEAD
-                    PageData<Edge> edges;
-                    if (userById.getCustomerId() == null || userById.getCustomerId().isNullUid()) {
-                        edges = findEdgesByTenantId(tenantId, new PageLink(Integer.MAX_VALUE));
-                    } else {
-                        edges = findEdgesByTenantIdAndCustomerId(tenantId, new CustomerId(entityId.getId()), new PageLink(Integer.MAX_VALUE));
-                    }
-                    return convertToEdgeIds(Futures.immediateFuture(edges.getData()));
-=======
                     List<Edge> result = new ArrayList<>();
-                    TextPageLink pageLink = new TextPageLink(DEFAULT_LIMIT);
-                    TextPageData<Edge> pageData;
+                    PageLink pageLink = new PageLink(DEFAULT_LIMIT);
+                    PageData<Edge> pageData;
                     do {
                         if (userById.getCustomerId() == null || userById.getCustomerId().isNullUid()) {
                             pageData = findEdgesByTenantId(tenantId, pageLink);
@@ -543,12 +528,11 @@
                         if (pageData != null && pageData.getData() != null && !pageData.getData().isEmpty()) {
                             result.addAll(pageData.getData());
                             if (pageData.hasNext()) {
-                                pageLink = pageData.getNextPageLink();
+                                pageLink = pageLink.nextPageLink();
                             }
                         }
                     } while (pageData != null && pageData.hasNext());
                     return convertToEdgeIds(Futures.immediateFuture(result));
->>>>>>> b48d43f4
                 default:
                     return Futures.immediateFuture(Collections.emptyList());
             }
