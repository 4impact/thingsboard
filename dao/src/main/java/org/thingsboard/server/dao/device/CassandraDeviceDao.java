/**
 * Copyright © 2016-2020 The Thingsboard Authors
 *
 * Licensed under the Apache License, Version 2.0 (the "License");
 * you may not use this file except in compliance with the License.
 * You may obtain a copy of the License at
 *
 *     http://www.apache.org/licenses/LICENSE-2.0
 *
 * Unless required by applicable law or agreed to in writing, software
 * distributed under the License is distributed on an "AS IS" BASIS,
 * WITHOUT WARRANTIES OR CONDITIONS OF ANY KIND, either express or implied.
 * See the License for the specific language governing permissions and
 * limitations under the License.
 */
package org.thingsboard.server.dao.device;

import com.datastax.driver.core.ResultSet;
import com.datastax.driver.core.ResultSetFuture;
import com.datastax.driver.core.Statement;
import com.datastax.driver.core.querybuilder.Select;
import com.datastax.driver.mapping.Result;
import com.google.common.base.Function;
import com.google.common.util.concurrent.Futures;
import com.google.common.util.concurrent.ListenableFuture;
import com.google.common.util.concurrent.MoreExecutors;
import lombok.extern.slf4j.Slf4j;
import org.springframework.beans.factory.annotation.Autowired;
import org.springframework.stereotype.Component;
import org.thingsboard.server.common.data.Device;
import org.thingsboard.server.common.data.EntitySubtype;
import org.thingsboard.server.common.data.EntityType;
import org.thingsboard.server.common.data.id.EdgeId;
import org.thingsboard.server.common.data.id.TenantId;
import org.thingsboard.server.common.data.page.TextPageLink;
import org.thingsboard.server.common.data.page.TimePageLink;
import org.thingsboard.server.common.data.relation.EntityRelation;
import org.thingsboard.server.common.data.relation.RelationTypeGroup;
import org.thingsboard.server.dao.DaoUtil;
import org.thingsboard.server.dao.model.EntitySubtypeEntity;
import org.thingsboard.server.dao.model.ModelConstants;
import org.thingsboard.server.dao.model.nosql.DeviceEntity;
import org.thingsboard.server.dao.nosql.CassandraAbstractSearchTextDao;
import org.thingsboard.server.dao.relation.RelationDao;
import org.thingsboard.server.dao.util.NoSqlDao;

import javax.annotation.Nullable;
import java.util.ArrayList;
import java.util.Arrays;
import java.util.Collections;
import java.util.List;
import java.util.Optional;
import java.util.UUID;

import static com.datastax.driver.core.querybuilder.QueryBuilder.eq;
import static com.datastax.driver.core.querybuilder.QueryBuilder.in;
import static com.datastax.driver.core.querybuilder.QueryBuilder.select;
import static org.thingsboard.server.dao.model.ModelConstants.DEVICE_BY_CUSTOMER_AND_SEARCH_TEXT_COLUMN_FAMILY_NAME;
import static org.thingsboard.server.dao.model.ModelConstants.DEVICE_BY_CUSTOMER_BY_TYPE_AND_SEARCH_TEXT_COLUMN_FAMILY_NAME;
import static org.thingsboard.server.dao.model.ModelConstants.DEVICE_BY_TENANT_AND_NAME_VIEW_NAME;
import static org.thingsboard.server.dao.model.ModelConstants.DEVICE_BY_TENANT_AND_SEARCH_TEXT_COLUMN_FAMILY_NAME;
import static org.thingsboard.server.dao.model.ModelConstants.DEVICE_BY_TENANT_BY_TYPE_AND_SEARCH_TEXT_COLUMN_FAMILY_NAME;
import static org.thingsboard.server.dao.model.ModelConstants.DEVICE_COLUMN_FAMILY_NAME;
import static org.thingsboard.server.dao.model.ModelConstants.DEVICE_CUSTOMER_ID_PROPERTY;
import static org.thingsboard.server.dao.model.ModelConstants.DEVICE_NAME_PROPERTY;
import static org.thingsboard.server.dao.model.ModelConstants.DEVICE_TENANT_ID_PROPERTY;
import static org.thingsboard.server.dao.model.ModelConstants.DEVICE_TYPE_PROPERTY;
import static org.thingsboard.server.dao.model.ModelConstants.ENTITY_SUBTYPE_COLUMN_FAMILY_NAME;
import static org.thingsboard.server.dao.model.ModelConstants.ENTITY_SUBTYPE_ENTITY_TYPE_PROPERTY;
import static org.thingsboard.server.dao.model.ModelConstants.ENTITY_SUBTYPE_TENANT_ID_PROPERTY;
import static org.thingsboard.server.dao.model.ModelConstants.ID_PROPERTY;

@Component
@Slf4j
@NoSqlDao
public class CassandraDeviceDao extends CassandraAbstractSearchTextDao<DeviceEntity, Device> implements DeviceDao {

    @Autowired
    private RelationDao relationDao;

    @Override
    protected Class<DeviceEntity> getColumnFamilyClass() {
        return DeviceEntity.class;
    }

    @Override
    protected String getColumnFamilyName() {
        return DEVICE_COLUMN_FAMILY_NAME;
    }

    @Override
    public Device save(TenantId tenantId, Device domain) {
        Device savedDevice = super.save(tenantId, domain);
        EntitySubtype entitySubtype = new EntitySubtype(savedDevice.getTenantId(), EntityType.DEVICE, savedDevice.getType());
        EntitySubtypeEntity entitySubtypeEntity = new EntitySubtypeEntity(entitySubtype);
        Statement saveStatement = cluster.getMapper(EntitySubtypeEntity.class).saveQuery(entitySubtypeEntity);
        executeWrite(tenantId, saveStatement);
        return savedDevice;
    }

    @Override
    public List<Device> findDevicesByTenantId(UUID tenantId, TextPageLink pageLink) {
        log.debug("Try to find devices by tenantId [{}] and pageLink [{}]", tenantId, pageLink);
        List<DeviceEntity> deviceEntities = findPageWithTextSearch(new TenantId(tenantId), DEVICE_BY_TENANT_AND_SEARCH_TEXT_COLUMN_FAMILY_NAME,
                Collections.singletonList(eq(DEVICE_TENANT_ID_PROPERTY, tenantId)), pageLink);

        log.trace("Found devices [{}] by tenantId [{}] and pageLink [{}]", deviceEntities, tenantId, pageLink);
        return DaoUtil.convertDataList(deviceEntities);
    }

    @Override
    public List<Device> findDevicesByTenantIdAndType(UUID tenantId, String type, TextPageLink pageLink) {
        log.debug("Try to find devices by tenantId [{}], type [{}] and pageLink [{}]", tenantId, type, pageLink);
        List<DeviceEntity> deviceEntities = findPageWithTextSearch(new TenantId(tenantId), DEVICE_BY_TENANT_BY_TYPE_AND_SEARCH_TEXT_COLUMN_FAMILY_NAME,
                Arrays.asList(eq(DEVICE_TYPE_PROPERTY, type),
                        eq(DEVICE_TENANT_ID_PROPERTY, tenantId)), pageLink);
        log.trace("Found devices [{}] by tenantId [{}], type [{}] and pageLink [{}]", deviceEntities, tenantId, type, pageLink);
        return DaoUtil.convertDataList(deviceEntities);
    }

    @Override
    public ListenableFuture<List<Device>> findDevicesByTenantIdAndIdsAsync(UUID tenantId, List<UUID> deviceIds) {
        log.debug("Try to find devices by tenantId [{}] and device Ids [{}]", tenantId, deviceIds);
        Select select = select().from(getColumnFamilyName());
        Select.Where query = select.where();
        query.and(eq(DEVICE_TENANT_ID_PROPERTY, tenantId));
        query.and(in(ID_PROPERTY, deviceIds));
        return findListByStatementAsync(new TenantId(tenantId), query);
    }

    @Override
    public List<Device> findDevicesByTenantIdAndCustomerId(UUID tenantId, UUID customerId, TextPageLink pageLink) {
        log.debug("Try to find devices by tenantId [{}], customerId[{}] and pageLink [{}]", tenantId, customerId, pageLink);
        List<DeviceEntity> deviceEntities = findPageWithTextSearch(new TenantId(tenantId), DEVICE_BY_CUSTOMER_AND_SEARCH_TEXT_COLUMN_FAMILY_NAME,
                Arrays.asList(eq(DEVICE_CUSTOMER_ID_PROPERTY, customerId),
                        eq(DEVICE_TENANT_ID_PROPERTY, tenantId)),
                pageLink);

        log.trace("Found devices [{}] by tenantId [{}], customerId [{}] and pageLink [{}]", deviceEntities, tenantId, customerId, pageLink);
        return DaoUtil.convertDataList(deviceEntities);
    }

    @Override
    public List<Device> findDevicesByTenantIdAndCustomerIdAndType(UUID tenantId, UUID customerId, String type, TextPageLink pageLink) {
        log.debug("Try to find devices by tenantId [{}], customerId [{}], type [{}] and pageLink [{}]", tenantId, customerId, type, pageLink);
        List<DeviceEntity> deviceEntities = findPageWithTextSearch(new TenantId(tenantId), DEVICE_BY_CUSTOMER_BY_TYPE_AND_SEARCH_TEXT_COLUMN_FAMILY_NAME,
                Arrays.asList(eq(DEVICE_TYPE_PROPERTY, type),
                        eq(DEVICE_CUSTOMER_ID_PROPERTY, customerId),
                        eq(DEVICE_TENANT_ID_PROPERTY, tenantId)),
                pageLink);

        log.trace("Found devices [{}] by tenantId [{}], customerId [{}], type [{}] and pageLink [{}]", deviceEntities, tenantId, customerId, type, pageLink);
        return DaoUtil.convertDataList(deviceEntities);
    }

    @Override
    public ListenableFuture<List<Device>> findDevicesByTenantIdCustomerIdAndIdsAsync(UUID tenantId, UUID customerId, List<UUID> deviceIds) {
        log.debug("Try to find devices by tenantId [{}], customerId [{}] and device Ids [{}]", tenantId, customerId, deviceIds);
        Select select = select().from(getColumnFamilyName());
        Select.Where query = select.where();
        query.and(eq(DEVICE_TENANT_ID_PROPERTY, tenantId));
        query.and(eq(DEVICE_CUSTOMER_ID_PROPERTY, customerId));
        query.and(in(ID_PROPERTY, deviceIds));
        return findListByStatementAsync(new TenantId(tenantId), query);
    }

    @Override
    public Optional<Device> findDeviceByTenantIdAndName(UUID tenantId, String deviceName) {
        Select select = select().from(DEVICE_BY_TENANT_AND_NAME_VIEW_NAME);
        Select.Where query = select.where();
        query.and(eq(DEVICE_TENANT_ID_PROPERTY, tenantId));
        query.and(eq(DEVICE_NAME_PROPERTY, deviceName));
        return Optional.ofNullable(DaoUtil.getData(findOneByStatement(new TenantId(tenantId), query)));
    }

    @Override
    public ListenableFuture<List<EntitySubtype>> findTenantDeviceTypesAsync(UUID tenantId) {
        Select select = select().from(ENTITY_SUBTYPE_COLUMN_FAMILY_NAME);
        Select.Where query = select.where();
        query.and(eq(ENTITY_SUBTYPE_TENANT_ID_PROPERTY, tenantId));
        query.and(eq(ENTITY_SUBTYPE_ENTITY_TYPE_PROPERTY, EntityType.DEVICE));
        query.setConsistencyLevel(cluster.getDefaultReadConsistencyLevel());
        ResultSetFuture resultSetFuture = executeAsyncRead(new TenantId(tenantId), query);
        return Futures.transform(resultSetFuture, new Function<ResultSet, List<EntitySubtype>>() {
            @Nullable
            @Override
            public List<EntitySubtype> apply(@Nullable ResultSet resultSet) {
                Result<EntitySubtypeEntity> result = cluster.getMapper(EntitySubtypeEntity.class).map(resultSet);
                if (result != null) {
                    List<EntitySubtype> entitySubtypes = new ArrayList<>();
                    result.all().forEach((entitySubtypeEntity) ->
                            entitySubtypes.add(entitySubtypeEntity.toEntitySubtype())
                    );
                    return entitySubtypes;
                } else {
                    return Collections.emptyList();
                }
            }
        }, MoreExecutors.directExecutor());
    }

    @Override
<<<<<<< HEAD
    public ListenableFuture<List<Device>> findDevicesByTenantIdAndEdgeId(UUID tenantId, UUID edgeId, TimePageLink pageLink) {
        log.debug("Try to find devices by tenantId [{}], edgeId [{}] and pageLink [{}]", tenantId, edgeId, pageLink);
        ListenableFuture<List<EntityRelation>> relations = relationDao.findRelations(new TenantId(tenantId), new EdgeId(edgeId), EntityRelation.CONTAINS_TYPE, RelationTypeGroup.EDGE, EntityType.DEVICE, pageLink);
        return Futures.transformAsync(relations, input -> {
            List<ListenableFuture<Device>> deviceFutures = new ArrayList<>(input.size());
            for (EntityRelation relation : input) {
                deviceFutures.add(findByIdAsync(new TenantId(tenantId), relation.getTo().getId()));
            }
            return Futures.successfulAsList(deviceFutures);
        }, MoreExecutors.directExecutor());
    }

=======
    public Device findDeviceByTenantIdAndId(TenantId tenantId, UUID id) {
        Select.Where query = select().from(getColumnFamilyName()).where(eq(ModelConstants.TENANT_ID_PROPERTY, tenantId.getId())).and(eq(ModelConstants.ID_PROPERTY, id));
        log.trace("Execute query {}", query);
        DeviceEntity entity = findOneByStatement(tenantId, query);
        return DaoUtil.getData(entity);
    }

    @Override
    public ListenableFuture<Device> findDeviceByTenantIdAndIdAsync(TenantId tenantId, UUID id) {
        Select.Where query = select().from(getColumnFamilyName()).where(eq(ModelConstants.TENANT_ID_PROPERTY, tenantId.getId())).and(eq(ModelConstants.ID_PROPERTY, id));
        log.trace("Execute query {}", query);
        return findOneByStatementAsync(tenantId, query);
    }
>>>>>>> 3f9f6efc

}<|MERGE_RESOLUTION|>--- conflicted
+++ resolved
@@ -200,7 +200,21 @@
     }
 
     @Override
-<<<<<<< HEAD
+    public Device findDeviceByTenantIdAndId(TenantId tenantId, UUID id) {
+        Select.Where query = select().from(getColumnFamilyName()).where(eq(ModelConstants.TENANT_ID_PROPERTY, tenantId.getId())).and(eq(ModelConstants.ID_PROPERTY, id));
+        log.trace("Execute query {}", query);
+        DeviceEntity entity = findOneByStatement(tenantId, query);
+        return DaoUtil.getData(entity);
+    }
+
+    @Override
+    public ListenableFuture<Device> findDeviceByTenantIdAndIdAsync(TenantId tenantId, UUID id) {
+        Select.Where query = select().from(getColumnFamilyName()).where(eq(ModelConstants.TENANT_ID_PROPERTY, tenantId.getId())).and(eq(ModelConstants.ID_PROPERTY, id));
+        log.trace("Execute query {}", query);
+        return findOneByStatementAsync(tenantId, query);
+    }
+
+    @Override
     public ListenableFuture<List<Device>> findDevicesByTenantIdAndEdgeId(UUID tenantId, UUID edgeId, TimePageLink pageLink) {
         log.debug("Try to find devices by tenantId [{}], edgeId [{}] and pageLink [{}]", tenantId, edgeId, pageLink);
         ListenableFuture<List<EntityRelation>> relations = relationDao.findRelations(new TenantId(tenantId), new EdgeId(edgeId), EntityRelation.CONTAINS_TYPE, RelationTypeGroup.EDGE, EntityType.DEVICE, pageLink);
@@ -213,20 +227,5 @@
         }, MoreExecutors.directExecutor());
     }
 
-=======
-    public Device findDeviceByTenantIdAndId(TenantId tenantId, UUID id) {
-        Select.Where query = select().from(getColumnFamilyName()).where(eq(ModelConstants.TENANT_ID_PROPERTY, tenantId.getId())).and(eq(ModelConstants.ID_PROPERTY, id));
-        log.trace("Execute query {}", query);
-        DeviceEntity entity = findOneByStatement(tenantId, query);
-        return DaoUtil.getData(entity);
-    }
-
-    @Override
-    public ListenableFuture<Device> findDeviceByTenantIdAndIdAsync(TenantId tenantId, UUID id) {
-        Select.Where query = select().from(getColumnFamilyName()).where(eq(ModelConstants.TENANT_ID_PROPERTY, tenantId.getId())).and(eq(ModelConstants.ID_PROPERTY, id));
-        log.trace("Execute query {}", query);
-        return findOneByStatementAsync(tenantId, query);
-    }
->>>>>>> 3f9f6efc
 
 }